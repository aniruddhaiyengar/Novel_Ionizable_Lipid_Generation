import pandas as pd
import numpy as np
import pickle
import os
from rdkit import Chem
from rdkit.Chem import AllChem
from tqdm import tqdm
import logging

# --- Configuration ---
TRAIN_CSV_PATH = "data/train.csv" # Input training CSV file path
TEST_CSV_PATH = "data/test.csv"   # Input testing CSV file path
SMILES_COL = "SMILES"             # Column name for SMILES strings
TARGET_COL = "TARGET"             # Column name for the target property (transfection score)
CONDITIONING_KEY = "transfection_score" # Key to use for the target property in the output dictionary

OUTPUT_DIR = "data"               # Directory to save processed files
PROCESSED_TRAIN_PKL = os.path.join(OUTPUT_DIR, "processed_train_lipids.pkl") # Output for processed training data
PROCESSED_TEST_PKL = os.path.join(OUTPUT_DIR, "processed_test_lipids.pkl")   # Output for processed testing data
STATS_PKL = os.path.join(OUTPUT_DIR, "lipid_stats.pkl") # Output for dataset statistics (mean, std)

# Define the atom types expected in the dataset (adjust if necessary)
# This order determines the one-hot encoding index.
<<<<<<< HEAD
# H, C, N, O are standard; P is common in lipids. F was in QM9 but less likely here.
# ATOM_DECODER = ['H', 'C', 'N', 'O', 'P'] # Original 5 types
# New ATOM_DECODER to match geom_with_h from GeoLDM/configs/datasets_config.py
=======
# Match exactly with the model's atom decoder
>>>>>>> d521357d
ATOM_DECODER = ['H', 'B', 'C', 'N', 'O', 'F', 'Al', 'Si', 'P', 'S', 'Cl', 'As', 'Br', 'I', 'Hg', 'Bi'] # 16 types
ATOM_MAP = {symbol: i for i, symbol in enumerate(ATOM_DECODER)}
NUM_ATOM_TYPES = len(ATOM_DECODER) # Should be 16

# --- Functions ---

def generate_conformer(smiles):
    """
    Generates a 3D conformer for a given SMILES string using RDKit ETKDG.
    Computes Gasteiger charges. Tries fallback methods if ETKDG fails.
    Note: Does not add hydrogens as we're working with molecules without hydrogens.

    Args:
        smiles (str): The SMILES string of the molecule.

    Returns:
        rdkit.Chem.Mol or None: The RDKit molecule object with a 3D conformer and charges,
                                or None if conformer generation fails.
    """
    try:
        # Convert SMILES to RDKit molecule object
        mol = Chem.MolFromSmiles(smiles)
        if mol is None:
            print(f"Warning: Could not parse SMILES: {smiles}")
            return None

        # Note: We don't add hydrogens here since we're working with molecules without hydrogens

        # --- Attempt 1: ETKDGv3 with seed ---
        params_seed = AllChem.ETKDGv3()
        params_seed.randomSeed = 42 # Ensure reproducibility
        params_seed.useRandomCoords = False # Default ETKDG
        conf_id = AllChem.EmbedMolecule(mol, params_seed)

        # --- Attempt 2: ETKDGv3 without seed ---
        if conf_id < 0:
            print(f"Warning: ETKDGv3 (seed 42) failed for SMILES: {smiles}. Trying without seed.")
            params_no_seed = AllChem.ETKDGv3()
            params_no_seed.useRandomCoords = False
            conf_id = AllChem.EmbedMolecule(mol, params_no_seed)

        # --- Attempt 3: ETKDGv3 with random coordinates ---
        if conf_id < 0:
            print(f"Warning: ETKDGv3 (no seed) failed for SMILES: {smiles}. Trying with random coords.")
            params_random = AllChem.ETKDGv3()
            # Use seed for reproducibility even with random coords
            params_random.randomSeed = 42
            params_random.useRandomCoords = True
            conf_id = AllChem.EmbedMolecule(mol, params_random)

        # --- Check final result --- 
        if conf_id < 0:
            print(f"Error: Conformer generation failed for SMILES: {smiles} after all attempts. Skipping.")
            return None
        else:
            print(f"Success: Conformer generated for SMILES: {smiles} (attempt result code: {conf_id})")

        # Optimize the geometry using MMFF94 force field
        try:
            opt_result = AllChem.MMFFOptimizeMolecule(mol, confId=conf_id)
            # Optional: Check opt_result, 0 is success, 1 means optimization failed to converge
            if opt_result != 0:
                 print(f"Warning: MMFF optimization did not converge (result code {opt_result}) for SMILES: {smiles}. Using best found conformer.")
        except Exception as e:
            # Sometimes optimization can fail, but the embedded conformer might still be usable
            print(f"Warning: MMFF optimization failed unexpectedly for SMILES: {smiles}. Using unoptimized conformer. Error: {e}")


        # Compute Gasteiger charges (often used in ML models)
        try:
            AllChem.ComputeGasteigerCharges(mol)
        except Exception as e:
            # Handle potential errors during charge calculation
            print(f"Warning: Could not compute Gasteiger charges for SMILES: {smiles}. Charges will be set to 0. Error: {e}")
            # Assign a default charge of 0.0 if calculation fails
            for atom in mol.GetAtoms():
                atom.SetDoubleProp('_GasteigerCharge', 0.0)


        return mol
    except Exception as e:
        print(f"Error processing SMILES {smiles}: {e}")
        import traceback
        traceback.print_exc()
        return None

def process_molecule(mol, target_score):
    """
    Extracts relevant information from an RDKit molecule object for the dataset.

    Args:
        mol (rdkit.Chem.Mol): The RDKit molecule object with a 3D conformer.
        target_score (float): The target property value (e.g., transfection score).

    Returns:
        dict or None: A dictionary containing processed molecule data
                      ('positions', 'one_hot', 'charges', 'atom_mask', CONDITIONING_KEY),
                      or None if an atom type is not in ATOM_DECODER.
    """
    try:
        # Get the conformer
        conformer = mol.GetConformer()
        positions = conformer.GetPositions() # Get atom coordinates (NumAtoms x 3)

        num_atoms = mol.GetNumAtoms()
<<<<<<< HEAD
        # one_hot = np.zeros((num_atoms, NUM_ATOM_TYPES))
        # charges = np.zeros((num_atoms, 1))
=======
>>>>>>> d521357d
        one_hot = np.zeros((num_atoms, NUM_ATOM_TYPES), dtype=np.float32) # Will be (num_atoms, 16)
        
        # To match GEOM's include_charges=False behavior where charges don't add to feature dim:
        actual_gasteiger_charges = np.zeros((num_atoms, 1), dtype=np.float32) 
        output_charges_feature = np.zeros((num_atoms, 0), dtype=np.float32) # 0-dimensional feature
        
        atom_mask = np.ones((num_atoms, 1), dtype=np.float32) # Mask indicating which atoms are real

        # Extract atom features
        valid_molecule = True
        for i, atom in enumerate(mol.GetAtoms()):
<<<<<<< HEAD
            # Get atomic symbol (e.g., 'C', 'H')
            symbol = atom.GetSymbol()
            if symbol not in ATOM_MAP:
                print(f"Warning: Atom type '{symbol}' not in ATOM_DECODER {ATOM_DECODER}. Skipping molecule.")
                valid_molecule = False
                break # Stop processing this molecule

            # One-hot encode atom type
            one_hot[i, ATOM_MAP[symbol]] = 1

            # Get Gasteiger charge (handle potential missing property)
            charge = atom.GetDoubleProp('_GasteigerCharge') if atom.HasProp('_GasteigerCharge') else 0.0
            # charges[i, 0] = charge
            actual_gasteiger_charges[i, 0] = charge # Store calculated Gasteiger charge separately
=======
            atom_symbol = atom.GetSymbol()
            if atom_symbol not in ATOM_MAP:
                logging.warning(f"Invalid atom type {atom_symbol} found in molecule. Skipping.")
                valid_molecule = False
                break
            one_hot[i, ATOM_MAP[atom_symbol]] = 1
            actual_gasteiger_charges[i] = atom.GetFormalCharge()
>>>>>>> d521357d

        if not valid_molecule:
            return None

<<<<<<< HEAD
        # Prepare data dictionary matching typical GeoLDM input structure
        data = {
            'positions': positions.astype(np.float32), # Ensure float32
            'one_hot': one_hot.astype(np.float32),     # This is (N, 16)
            # 'charges': charges.astype(np.float32),     # Original
            'charges': output_charges_feature,          # This is (N, 0)
            'atom_mask': atom_mask.astype(np.float32), # Ensure float32
            CONDITIONING_KEY: float(target_score),      # Store the target property
            # Optionally, we could store the actual Gasteiger charges under a different key if needed for analysis
            # 'gasteiger_charges_raw': actual_gasteiger_charges 
=======
        # Create the output dictionary
        molecule_data = {
            'positions': positions,
            'one_hot': one_hot,
            'charges': output_charges_feature,  # Empty feature as per GEOM
            'atom_mask': atom_mask,
            CONDITIONING_KEY: target_score
>>>>>>> d521357d
        }

        return molecule_data

    except Exception as e:
        logging.error(f"Error processing molecule: {e}")
        return None

def preprocess_data(csv_path, output_pkl_path):
    """
    Reads a CSV, generates conformers, processes molecules, and saves to a pickle file.

    Args:
        csv_path (str): Path to the input CSV file.
        output_pkl_path (str): Path to save the output pickle file.

    Returns:
        list: A list of target scores for the processed molecules. Returns empty list on error.
    """
    print(f"Processing data from: {csv_path}")
    try:
        df = pd.read_csv(csv_path)
    except FileNotFoundError:
        print(f"Error: CSV file not found at {csv_path}")
        return []

    if SMILES_COL not in df.columns or TARGET_COL not in df.columns:
        print(f"Error: Required columns '{SMILES_COL}' or '{TARGET_COL}' not found in {csv_path}")
        return []

    processed_molecules = []
    target_scores = []

    # Iterate through the dataframe with progress bar
    for index, row in tqdm(df.iterrows(), total=df.shape[0], desc=f"Processing {os.path.basename(csv_path)}"):
        smiles = row[SMILES_COL]
        target_score = row[TARGET_COL]

        # Check for valid SMILES and score
        if not isinstance(smiles, str) or pd.isna(target_score):
            print(f"Warning: Skipping row {index+2} due to invalid SMILES or missing target score.")
            continue

        # Generate 3D conformer
        mol = generate_conformer(smiles)
        if mol is None:
            continue # Skip if conformer generation failed

        # Extract features
        molecule_data = process_molecule(mol, target_score)
        if molecule_data is not None:
            processed_molecules.append(molecule_data)
            target_scores.append(target_score) # Collect score for stats calculation

    # Save the processed data
    if processed_molecules:
        print(f"Saving {len(processed_molecules)} processed molecules to {output_pkl_path}")
        os.makedirs(os.path.dirname(output_pkl_path), exist_ok=True) # Create output directory if needed
        with open(output_pkl_path, 'wb') as f:
            pickle.dump(processed_molecules, f)
        print("Save complete.")
    else:
        print("No molecules were successfully processed.")

    return target_scores

# --- Main Execution ---
if __name__ == "__main__":
    print("Starting lipid data preprocessing...")
    os.makedirs(OUTPUT_DIR, exist_ok=True) # Ensure output directory exists

    # Process Training Data
    train_scores = preprocess_data(TRAIN_CSV_PATH, PROCESSED_TRAIN_PKL)

    # Process Testing Data
    # We don't need test scores for calculating training stats
    _ = preprocess_data(TEST_CSV_PATH, PROCESSED_TEST_PKL)

    # Calculate and Save Statistics (using training data only)
    if train_scores:
        scores_arr = np.array(train_scores).astype(np.float64) # Use float64 for precision
        mean_score = np.mean(scores_arr)
        std_score = np.std(scores_arr)

        # Prevent zero standard deviation
        if std_score < 1e-8:
            print(f"Warning: Standard deviation is very low ({std_score}). Setting to 1.0 to avoid division by zero.")
            std_score = 1.0

        stats = {'mean': mean_score, 'std': std_score}
        print(f"Calculated Stats (Training Data): Mean={mean_score:.4f}, Std={std_score:.4f}")

        print(f"Saving statistics to {STATS_PKL}")
        with open(STATS_PKL, 'wb') as f:
            pickle.dump(stats, f)
        print("Save complete.")
    else:
        print("Could not calculate statistics because no training molecules were processed.")

    print("Preprocessing finished.") <|MERGE_RESOLUTION|>--- conflicted
+++ resolved
@@ -21,13 +21,7 @@
 
 # Define the atom types expected in the dataset (adjust if necessary)
 # This order determines the one-hot encoding index.
-<<<<<<< HEAD
-# H, C, N, O are standard; P is common in lipids. F was in QM9 but less likely here.
-# ATOM_DECODER = ['H', 'C', 'N', 'O', 'P'] # Original 5 types
-# New ATOM_DECODER to match geom_with_h from GeoLDM/configs/datasets_config.py
-=======
 # Match exactly with the model's atom decoder
->>>>>>> d521357d
 ATOM_DECODER = ['H', 'B', 'C', 'N', 'O', 'F', 'Al', 'Si', 'P', 'S', 'Cl', 'As', 'Br', 'I', 'Hg', 'Bi'] # 16 types
 ATOM_MAP = {symbol: i for i, symbol in enumerate(ATOM_DECODER)}
 NUM_ATOM_TYPES = len(ATOM_DECODER) # Should be 16
@@ -133,11 +127,6 @@
         positions = conformer.GetPositions() # Get atom coordinates (NumAtoms x 3)
 
         num_atoms = mol.GetNumAtoms()
-<<<<<<< HEAD
-        # one_hot = np.zeros((num_atoms, NUM_ATOM_TYPES))
-        # charges = np.zeros((num_atoms, 1))
-=======
->>>>>>> d521357d
         one_hot = np.zeros((num_atoms, NUM_ATOM_TYPES), dtype=np.float32) # Will be (num_atoms, 16)
         
         # To match GEOM's include_charges=False behavior where charges don't add to feature dim:
@@ -149,22 +138,6 @@
         # Extract atom features
         valid_molecule = True
         for i, atom in enumerate(mol.GetAtoms()):
-<<<<<<< HEAD
-            # Get atomic symbol (e.g., 'C', 'H')
-            symbol = atom.GetSymbol()
-            if symbol not in ATOM_MAP:
-                print(f"Warning: Atom type '{symbol}' not in ATOM_DECODER {ATOM_DECODER}. Skipping molecule.")
-                valid_molecule = False
-                break # Stop processing this molecule
-
-            # One-hot encode atom type
-            one_hot[i, ATOM_MAP[symbol]] = 1
-
-            # Get Gasteiger charge (handle potential missing property)
-            charge = atom.GetDoubleProp('_GasteigerCharge') if atom.HasProp('_GasteigerCharge') else 0.0
-            # charges[i, 0] = charge
-            actual_gasteiger_charges[i, 0] = charge # Store calculated Gasteiger charge separately
-=======
             atom_symbol = atom.GetSymbol()
             if atom_symbol not in ATOM_MAP:
                 logging.warning(f"Invalid atom type {atom_symbol} found in molecule. Skipping.")
@@ -172,23 +145,10 @@
                 break
             one_hot[i, ATOM_MAP[atom_symbol]] = 1
             actual_gasteiger_charges[i] = atom.GetFormalCharge()
->>>>>>> d521357d
 
         if not valid_molecule:
             return None
 
-<<<<<<< HEAD
-        # Prepare data dictionary matching typical GeoLDM input structure
-        data = {
-            'positions': positions.astype(np.float32), # Ensure float32
-            'one_hot': one_hot.astype(np.float32),     # This is (N, 16)
-            # 'charges': charges.astype(np.float32),     # Original
-            'charges': output_charges_feature,          # This is (N, 0)
-            'atom_mask': atom_mask.astype(np.float32), # Ensure float32
-            CONDITIONING_KEY: float(target_score),      # Store the target property
-            # Optionally, we could store the actual Gasteiger charges under a different key if needed for analysis
-            # 'gasteiger_charges_raw': actual_gasteiger_charges 
-=======
         # Create the output dictionary
         molecule_data = {
             'positions': positions,
@@ -196,7 +156,6 @@
             'charges': output_charges_feature,  # Empty feature as per GEOM
             'atom_mask': atom_mask,
             CONDITIONING_KEY: target_score
->>>>>>> d521357d
         }
 
         return molecule_data
