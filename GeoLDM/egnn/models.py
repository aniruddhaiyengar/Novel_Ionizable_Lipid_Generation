import torch
import torch.nn as nn
from GeoLDM.egnn.egnn_new import EGNN, GNN
from GeoLDM.equivariant_diffusion.utils import remove_mean, remove_mean_with_mask
import numpy as np


class EGNN_dynamics_QM9(nn.Module):
    def __init__(self, in_node_nf, context_node_nf,
                 n_dims, hidden_nf=64, device='cpu',
                 act_fn=torch.nn.SiLU(), n_layers=4, attention=False,
                 condition_time=True, tanh=False, mode='egnn_dynamics', norm_constant=0,
                 inv_sublayers=2, sin_embedding=False, normalization_factor=100, aggregation_method='sum'):
        super().__init__()
        self.mode = mode
        if mode == 'egnn_dynamics':
            # Calculate effective input node features for the EGNN core
            effective_in_node_nf_for_core_egnn = in_node_nf + context_node_nf
            if condition_time:
                effective_in_node_nf_for_core_egnn += 1

            self.egnn = EGNN(
<<<<<<< HEAD
                in_node_nf=effective_in_node_nf_for_core_egnn, # Corrected calculation
=======
                in_node_nf=effective_in_node_nf_for_core_egnn,
>>>>>>> d521357d
                in_edge_nf=1,
                hidden_nf=hidden_nf, device=device, act_fn=act_fn,
                n_layers=n_layers, attention=attention, tanh=tanh, norm_constant=norm_constant,
                inv_sublayers=inv_sublayers, sin_embedding=sin_embedding,
                normalization_factor=normalization_factor,
                aggregation_method=aggregation_method)
            self.in_node_nf = in_node_nf # This stores the original in_node_nf for other uses if any
        elif mode == 'gnn_dynamics':
<<<<<<< HEAD
            # For GNN, the time embedding is typically handled differently or not at all for h
            # Ensure this part is consistent if condition_time is also relevant for GNN mode
            effective_in_node_nf_for_gnn = in_node_nf + context_node_nf + 3 # +3 for positions
            # If GNN also uses time conditioning on 'h' similarly, it might need:
            # if condition_time:
            #     effective_in_node_nf_for_gnn += 1 (for the h part, not x part)

=======
            effective_in_node_nf_for_gnn = in_node_nf + context_node_nf + 3
>>>>>>> d521357d
            self.gnn = GNN(
                in_node_nf=effective_in_node_nf_for_gnn, 
                in_edge_nf=0,
                hidden_nf=hidden_nf, out_node_nf=3 + in_node_nf, device=device,
                act_fn=act_fn, n_layers=n_layers, attention=attention,
                normalization_factor=normalization_factor, aggregation_method=aggregation_method)

        self.context_node_nf = context_node_nf
        self.device = device
        self.n_dims = n_dims
        self._edges_dict = {}
        self.condition_time = condition_time

    def forward(self, t, xh, node_mask, edge_mask, context=None):
        raise NotImplementedError

    def wrap_forward(self, node_mask, edge_mask, context):
        def fwd(time, state):
            return self._forward(time, state, node_mask, edge_mask, context)
        return fwd

    def unwrap_forward(self):
        return self._forward

    def _forward(self, t, xh, node_mask, edge_mask, context):
        bs, n_nodes, dims = xh.shape
        h_dims = dims - self.n_dims
        edges = self.get_adj_matrix(n_nodes, bs, self.device)
        edges = [x.to(self.device) for x in edges]
        
        # Reshape masks and input
        node_mask = node_mask.view(bs*n_nodes, 1)
        edge_mask = edge_mask.view(bs*n_nodes*n_nodes, 1)
        xh = xh.view(bs*n_nodes, -1).clone() * node_mask
        
        # Split x and h
        x = xh[:, 0:self.n_dims].clone()
        if h_dims == 0:
            h = torch.ones(bs*n_nodes, 1).to(self.device)
        else:
            h = xh[:, self.n_dims:].clone()

        if self.condition_time:
            if np.prod(t.size()) == 1:
                h_time = torch.empty_like(h[:, 0:1]).fill_(t.item())
            else:
<<<<<<< HEAD
                # t is different over the batch dimension.
                h_time = t.view(bs, 1).repeat(1, n_nodes).view(bs * n_nodes, 1)
            print(f"DEBUG [EGNN_dynamics_QM9._forward]: h_time stats: mean={h_time.mean():.4f}, std={h_time.std():.4f}, min={h_time.min():.4f}, max={h_time.max():.4f}")
=======
                h_time = t.view(bs, 1).repeat(1, n_nodes).view(bs * n_nodes, 1)
>>>>>>> d521357d
            h = torch.cat([h, h_time], dim=1)

        if context is not None:
            context = context.repeat_interleave(n_nodes, dim=0)
            context = context.to(h.device)
            h = torch.cat([h, context], dim=1)

        print(f"DEBUG [EGNN_dynamics_QM9._forward]: Shape of h fed to self.egnn: {h.shape}, x shape: {x.shape}")
        print(f"DEBUG [EGNN_dynamics_QM9._forward]: h (before egnn) stats: mean={h.mean():.4f}, std={h.std():.4f}, min={h.min():.4f}, max={h.max():.4f}")

        if self.mode == 'egnn_dynamics':
            h_final, x_final = self.egnn(h, x, edges, node_mask=node_mask, edge_mask=edge_mask)
<<<<<<< HEAD
            print(f"DEBUG [EGNN_dynamics_QM9._forward]: h_final (after egnn) stats: mean={h_final.mean():.4f}, std={h_final.std():.4f}, min={h_final.min():.4f}, max={h_final.max():.4f}")
            vel = (x_final - x) * node_mask  # This masking operation is redundant but just in case
=======
            
            # Reshape outputs back to batch form
            h_final = h_final.view(bs, n_nodes, -1)
            x_final = x_final.view(bs, n_nodes, -1)
            
            # Calculate velocity
            vel = (x_final - x.view(bs, n_nodes, -1)) * node_mask.view(bs, n_nodes, 1)
            
>>>>>>> d521357d
        elif self.mode == 'gnn_dynamics':
            xh = torch.cat([x, h], dim=1)
            output = self.gnn(xh, edges, node_mask=node_mask)
            vel = output[:, 0:3].view(bs, n_nodes, -1) * node_mask.view(bs, n_nodes, 1)
            h_final = output[:, 3:].view(bs, n_nodes, -1)
        else:
            raise Exception("Wrong mode %s" % self.mode)

        if context is not None:
            h_final = h_final[:, :, :-self.context_node_nf]

        if self.condition_time:
            h_final = h_final[:, :, :-1]

        if torch.any(torch.isnan(vel)):
            print('Warning: detected nan, resetting EGNN output to zero.')
            vel = torch.zeros_like(vel)

        if node_mask is None:
            vel = remove_mean(vel)
        else:
            vel = remove_mean_with_mask(vel, node_mask.view(bs, n_nodes, 1))

        if h_dims == 0:
            return vel
        else:
            return torch.cat([vel, h_final], dim=2)

    def get_adj_matrix(self, n_nodes, batch_size, device):
        if n_nodes in self._edges_dict:
            edges_dic_b = self._edges_dict[n_nodes]
            if batch_size in edges_dic_b:
                return edges_dic_b[batch_size]
            else:
                # get edges for a single sample
                rows, cols = [], []
                for batch_idx in range(batch_size):
                    for i in range(n_nodes):
                        for j in range(n_nodes):
                            rows.append(i + batch_idx * n_nodes)
                            cols.append(j + batch_idx * n_nodes)
                edges = [torch.LongTensor(rows).to(device),
                         torch.LongTensor(cols).to(device)]
                edges_dic_b[batch_size] = edges
                return edges
        else:
            self._edges_dict[n_nodes] = {}
            return self.get_adj_matrix(n_nodes, batch_size, device)


class EGNN_encoder_QM9(nn.Module):
    def __init__(self, in_node_nf, context_node_nf, out_node_nf,
                 n_dims, hidden_nf=64, device='cpu',
                 act_fn=torch.nn.SiLU(), n_layers=4, attention=False,
                 tanh=False, mode='egnn_dynamics', norm_constant=0,
                 inv_sublayers=2, sin_embedding=False, normalization_factor=100, aggregation_method='sum',
                 include_charges=True):
        '''
        :param in_node_nf: Number of invariant features for input nodes.'''
        super().__init__()

        include_charges = int(include_charges)
        num_classes = in_node_nf - include_charges

        self.mode = mode
        if mode == 'egnn_dynamics':
            self.egnn = EGNN(
                in_node_nf=in_node_nf + context_node_nf, out_node_nf=hidden_nf, 
                in_edge_nf=1, hidden_nf=hidden_nf, device=device, act_fn=act_fn,
                n_layers=n_layers, attention=attention, tanh=tanh, norm_constant=norm_constant,
                inv_sublayers=inv_sublayers, sin_embedding=sin_embedding,
                normalization_factor=normalization_factor,
                aggregation_method=aggregation_method)
            self.in_node_nf = in_node_nf
        elif mode == 'gnn_dynamics':
            self.gnn = GNN(
                in_node_nf=in_node_nf + context_node_nf + 3, out_node_nf=hidden_nf + 3, 
                in_edge_nf=0, hidden_nf=hidden_nf, device=device,
                act_fn=act_fn, n_layers=n_layers, attention=attention,
                normalization_factor=normalization_factor, aggregation_method=aggregation_method)
        
        self.final_mlp = nn.Sequential(
            nn.Linear(hidden_nf, hidden_nf),
            act_fn,
            nn.Linear(hidden_nf, out_node_nf * 2 + 1))

        self.num_classes = num_classes
        self.include_charges = include_charges
        self.context_node_nf = context_node_nf
        self.device = device
        self.n_dims = n_dims
        self._edges_dict = {}
        # self.condition_time = condition_time

        self.out_node_nf = out_node_nf

    def forward(self, t, xh, node_mask, edge_mask, context=None):
        raise NotImplementedError

    def wrap_forward(self, node_mask, edge_mask, context):
        def fwd(time, state):
            return self._forward(time, state, node_mask, edge_mask, context)
        return fwd

    def unwrap_forward(self):
        return self._forward

    def _forward(self, xh, node_mask, edge_mask, context):      
        bs, n_nodes, dims = xh.shape
        h_dims = dims - self.n_dims
        edges = self.get_adj_matrix(n_nodes, bs, self.device)
        edges = [x.to(self.device) for x in edges]
        node_mask = node_mask.view(bs*n_nodes, 1)
        edge_mask = edge_mask.view(bs*n_nodes*n_nodes, 1)
        xh = xh.view(bs*n_nodes, -1).clone() * node_mask
        x = xh[:, 0:self.n_dims].clone()
        if h_dims == 0:
            h = torch.ones(bs*n_nodes, 1).to(self.device)
        else:
            h = xh[:, self.n_dims:].clone()

        if context is not None:
            # Expand molecule-level context to node-level
            # context shape: (batch_size, context_nf) -> (batch_size * n_nodes, context_nf)
            context = context.repeat_interleave(n_nodes, dim=0)
            # Ensure context is on the same device as h
            context = context.to(h.device)
            h = torch.cat([h, context], dim=1)

        if self.mode == 'egnn_dynamics':
            h_final, x_final = self.egnn(h, x, edges, node_mask=node_mask, edge_mask=edge_mask)
            vel = x_final * node_mask  # This masking operation is redundant but just in case
        elif self.mode == 'gnn_dynamics':
            xh = torch.cat([x, h], dim=1)
            output = self.gnn(xh, edges, node_mask=node_mask)
            vel = output[:, 0:3] * node_mask
            h_final = output[:, 3:]

        else:
            raise Exception("Wrong mode %s" % self.mode)

        vel = vel.view(bs, n_nodes, -1)

        if torch.any(torch.isnan(vel)):
            print('Warning: detected nan, resetting EGNN output to zero.')
            vel = torch.zeros_like(vel)

        if node_mask is None:
            vel = remove_mean(vel)
        else:
            vel = remove_mean_with_mask(vel, node_mask.view(bs, n_nodes, 1))

        h_final = self.final_mlp(h_final)
        h_final = h_final * node_mask if node_mask is not None else h_final
        h_final = h_final.view(bs, n_nodes, -1)

        vel_mean = vel
        vel_std = h_final[:, :, :1].sum(dim=1, keepdim=True).expand(-1, n_nodes, -1)
        vel_std = torch.exp(0.5 * vel_std)

        h_mean = h_final[:, :, 1:1 + self.out_node_nf]
        h_std = torch.exp(0.5 * h_final[:, :, 1 + self.out_node_nf:])

        if torch.any(torch.isnan(vel_std)):
            print('Warning: detected nan in vel_std, resetting to one.')
            vel_std = torch.ones_like(vel_std)
        
        if torch.any(torch.isnan(h_std)):
            print('Warning: detected nan in h_std, resetting to one.')
            h_std = torch.ones_like(h_std)
        
        # Note: only vel_mean and h_mean are correctly masked
        # vel_std and h_std are not masked, but that's fine:

        # For calculating KL: vel_std will be squeezed to 1D
        # h_std will be masked

        # For sampling: both stds will be masked in reparameterization

        return vel_mean, vel_std, h_mean, h_std
    
    def get_adj_matrix(self, n_nodes, batch_size, device):
        if n_nodes in self._edges_dict:
            edges_dic_b = self._edges_dict[n_nodes]
            if batch_size in edges_dic_b:
                return edges_dic_b[batch_size]
            else:
                # get edges for a single sample
                rows, cols = [], []
                for batch_idx in range(batch_size):
                    for i in range(n_nodes):
                        for j in range(n_nodes):
                            rows.append(i + batch_idx * n_nodes)
                            cols.append(j + batch_idx * n_nodes)
                edges = [torch.LongTensor(rows).to(device),
                         torch.LongTensor(cols).to(device)]
                edges_dic_b[batch_size] = edges
                return edges
        else:
            self._edges_dict[n_nodes] = {}
            return self.get_adj_matrix(n_nodes, batch_size, device)


class EGNN_decoder_QM9(nn.Module):
    def __init__(self, in_node_nf, context_node_nf, out_node_nf,
                 n_dims, hidden_nf=64, device='cpu',
                 act_fn=torch.nn.SiLU(), n_layers=4, attention=False,
                 tanh=False, mode='egnn_dynamics', norm_constant=0,
                 inv_sublayers=2, sin_embedding=False, normalization_factor=100, aggregation_method='sum',
                 include_charges=True):
        super().__init__()

        include_charges = int(include_charges)
        num_classes = out_node_nf - include_charges

        self.mode = mode
        if mode == 'egnn_dynamics':
            self.egnn = EGNN(
                in_node_nf=in_node_nf + context_node_nf, out_node_nf=out_node_nf, 
                in_edge_nf=1, hidden_nf=hidden_nf, device=device, act_fn=act_fn,
                n_layers=n_layers, attention=attention, tanh=tanh, norm_constant=norm_constant,
                inv_sublayers=inv_sublayers, sin_embedding=sin_embedding,
                normalization_factor=normalization_factor,
                aggregation_method=aggregation_method)
            self.in_node_nf = in_node_nf
        elif mode == 'gnn_dynamics':
            self.gnn = GNN(
                in_node_nf=in_node_nf + context_node_nf + 3, out_node_nf=out_node_nf + 3, 
                in_edge_nf=0, hidden_nf=hidden_nf, device=device,
                act_fn=act_fn, n_layers=n_layers, attention=attention,
                normalization_factor=normalization_factor, aggregation_method=aggregation_method)

        self.num_classes = num_classes
        self.include_charges = include_charges
        self.context_node_nf = context_node_nf
        self.device = device
        self.n_dims = n_dims
        self._edges_dict = {}
        # self.condition_time = condition_time

    def forward(self, t, xh, node_mask, edge_mask, context=None):
        raise NotImplementedError

    def wrap_forward(self, node_mask, edge_mask, context):
        def fwd(time, state):
            return self._forward(time, state, node_mask, edge_mask, context)
        return fwd

    def unwrap_forward(self):
        return self._forward

    def _forward(self, xh, node_mask, edge_mask, context):
        bs, n_nodes, dims = xh.shape
        h_dims = dims - self.n_dims
        edges = self.get_adj_matrix(n_nodes, bs, self.device)
        edges = [x.to(self.device) for x in edges]
        node_mask = node_mask.view(bs*n_nodes, 1)
        edge_mask = edge_mask.view(bs*n_nodes*n_nodes, 1)
        xh = xh.view(bs*n_nodes, -1).clone() * node_mask
        x = xh[:, 0:self.n_dims].clone()
        if h_dims == 0:
            h = torch.ones(bs*n_nodes, 1).to(self.device)
        else:
            h = xh[:, self.n_dims:].clone()

        if context is not None:
            # Expand molecule-level context to node-level
            # context shape: (batch_size, context_nf) -> (batch_size * n_nodes, context_nf)
            context = context.repeat_interleave(n_nodes, dim=0)
            # Ensure context is on the same device as h
            context = context.to(h.device)
            h = torch.cat([h, context], dim=1)

        if self.mode == 'egnn_dynamics':
            h_final, x_final = self.egnn(h, x, edges, node_mask=node_mask, edge_mask=edge_mask)
            vel = x_final * node_mask  # This masking operation is redundant but just in case
        elif self.mode == 'gnn_dynamics':
            xh = torch.cat([x, h], dim=1)
            output = self.gnn(xh, edges, node_mask=node_mask)
            vel = output[:, 0:3] * node_mask
            h_final = output[:, 3:]

        else:
            raise Exception("Wrong mode %s" % self.mode)

        vel = vel.view(bs, n_nodes, -1)

        if torch.any(torch.isnan(vel)):
            print('Warning: detected nan, resetting EGNN output to zero.')
            vel = torch.zeros_like(vel)

        if node_mask is None:
            vel = remove_mean(vel)
        else:
            vel = remove_mean_with_mask(vel, node_mask.view(bs, n_nodes, 1))

        if node_mask is not None:
            h_final = h_final * node_mask
        h_final = h_final.view(bs, n_nodes, -1)

        return vel, h_final
    
    def get_adj_matrix(self, n_nodes, batch_size, device):
        if n_nodes in self._edges_dict:
            edges_dic_b = self._edges_dict[n_nodes]
            if batch_size in edges_dic_b:
                return edges_dic_b[batch_size]
            else:
                # get edges for a single sample
                rows, cols = [], []
                for batch_idx in range(batch_size):
                    for i in range(n_nodes):
                        for j in range(n_nodes):
                            rows.append(i + batch_idx * n_nodes)
                            cols.append(j + batch_idx * n_nodes)
                edges = [torch.LongTensor(rows).to(device),
                         torch.LongTensor(cols).to(device)]
                edges_dic_b[batch_size] = edges
                return edges
        else:
            self._edges_dict[n_nodes] = {}
            return self.get_adj_matrix(n_nodes, batch_size, device)<|MERGE_RESOLUTION|>--- conflicted
+++ resolved
@@ -20,11 +20,7 @@
                 effective_in_node_nf_for_core_egnn += 1
 
             self.egnn = EGNN(
-<<<<<<< HEAD
-                in_node_nf=effective_in_node_nf_for_core_egnn, # Corrected calculation
-=======
                 in_node_nf=effective_in_node_nf_for_core_egnn,
->>>>>>> d521357d
                 in_edge_nf=1,
                 hidden_nf=hidden_nf, device=device, act_fn=act_fn,
                 n_layers=n_layers, attention=attention, tanh=tanh, norm_constant=norm_constant,
@@ -33,17 +29,7 @@
                 aggregation_method=aggregation_method)
             self.in_node_nf = in_node_nf # This stores the original in_node_nf for other uses if any
         elif mode == 'gnn_dynamics':
-<<<<<<< HEAD
-            # For GNN, the time embedding is typically handled differently or not at all for h
-            # Ensure this part is consistent if condition_time is also relevant for GNN mode
-            effective_in_node_nf_for_gnn = in_node_nf + context_node_nf + 3 # +3 for positions
-            # If GNN also uses time conditioning on 'h' similarly, it might need:
-            # if condition_time:
-            #     effective_in_node_nf_for_gnn += 1 (for the h part, not x part)
-
-=======
             effective_in_node_nf_for_gnn = in_node_nf + context_node_nf + 3
->>>>>>> d521357d
             self.gnn = GNN(
                 in_node_nf=effective_in_node_nf_for_gnn, 
                 in_edge_nf=0,
@@ -90,13 +76,7 @@
             if np.prod(t.size()) == 1:
                 h_time = torch.empty_like(h[:, 0:1]).fill_(t.item())
             else:
-<<<<<<< HEAD
-                # t is different over the batch dimension.
                 h_time = t.view(bs, 1).repeat(1, n_nodes).view(bs * n_nodes, 1)
-            print(f"DEBUG [EGNN_dynamics_QM9._forward]: h_time stats: mean={h_time.mean():.4f}, std={h_time.std():.4f}, min={h_time.min():.4f}, max={h_time.max():.4f}")
-=======
-                h_time = t.view(bs, 1).repeat(1, n_nodes).view(bs * n_nodes, 1)
->>>>>>> d521357d
             h = torch.cat([h, h_time], dim=1)
 
         if context is not None:
@@ -109,10 +89,6 @@
 
         if self.mode == 'egnn_dynamics':
             h_final, x_final = self.egnn(h, x, edges, node_mask=node_mask, edge_mask=edge_mask)
-<<<<<<< HEAD
-            print(f"DEBUG [EGNN_dynamics_QM9._forward]: h_final (after egnn) stats: mean={h_final.mean():.4f}, std={h_final.std():.4f}, min={h_final.min():.4f}, max={h_final.max():.4f}")
-            vel = (x_final - x) * node_mask  # This masking operation is redundant but just in case
-=======
             
             # Reshape outputs back to batch form
             h_final = h_final.view(bs, n_nodes, -1)
@@ -121,7 +97,6 @@
             # Calculate velocity
             vel = (x_final - x.view(bs, n_nodes, -1)) * node_mask.view(bs, n_nodes, 1)
             
->>>>>>> d521357d
         elif self.mode == 'gnn_dynamics':
             xh = torch.cat([x, h], dim=1)
             output = self.gnn(xh, edges, node_mask=node_mask)
