import torch
from torch.distributions.categorical import Categorical

import numpy as np
<<<<<<< HEAD
from GeoLDM.egnn.models import EGNN_dynamics_QM9, EGNN_encoder_QM9, EGNN_decoder_QM9

=======
# Use explicit relative path from GeoLDM
from GeoLDM.egnn.models import EGNN_dynamics_QM9, EGNN_encoder_QM9, EGNN_decoder_QM9

# Use explicit relative path from GeoLDM
>>>>>>> d521357d
from GeoLDM.equivariant_diffusion.en_diffusion import EnVariationalDiffusion, EnHierarchicalVAE, EnLatentDiffusion

import pickle
from os.path import join

def get_model(args, device, dataset_info, dataloader_train):
    histogram = dataset_info['n_nodes']
    in_node_nf = len(dataset_info['atom_decoder']) + int(args.include_charges)
    nodes_dist = DistributionNodes(histogram)

    prop_dist = None
    if len(args.conditioning) > 0:
        prop_dist = DistributionProperty(dataloader_train, args.conditioning)

    if args.condition_time:
        dynamics_in_node_nf = in_node_nf + 1
    else:
        print('Warning: dynamics model is _not_ conditioned on time.')
        dynamics_in_node_nf = in_node_nf

    net_dynamics = EGNN_dynamics_QM9(
        in_node_nf=dynamics_in_node_nf, context_node_nf=args.context_node_nf,
        n_dims=3, device=device, hidden_nf=args.nf,
        act_fn=torch.nn.SiLU(), n_layers=args.n_layers,
        attention=args.attention, tanh=args.tanh, mode=args.model, norm_constant=args.norm_constant,
        inv_sublayers=args.inv_sublayers, sin_embedding=args.sin_embedding,
        normalization_factor=args.normalization_factor, aggregation_method=args.aggregation_method)

    if args.probabilistic_model == 'diffusion':
        vdm = EnVariationalDiffusion(
            dynamics=net_dynamics,
            in_node_nf=in_node_nf,
            n_dims=3,
            timesteps=args.diffusion_steps,
            noise_schedule=args.diffusion_noise_schedule,
            noise_precision=args.diffusion_noise_precision,
            loss_type=args.diffusion_loss_type,
            norm_values=args.normalize_factors,
            include_charges=args.include_charges
            )

        return vdm, nodes_dist, prop_dist

    else:
        raise ValueError(args.probabilistic_model)


def get_autoencoder(args, device, dataset_info, dataloader_train):
    histogram = dataset_info['n_nodes']
    # Original calculation:
    # in_node_nf = len(dataset_info['atom_decoder']) + int(args.include_charges)
    # For lipids with 6 features, and to ensure consistency:
    # Assuming the input 'h' to the VAE has 6 features based on the runtime error.
    effective_in_node_nf_for_vae = 16 # NEW: To match 16 features from modified lipid preprocessing
    print(f"DEBUG: [get_autoencoder] Overriding VAE in_node_nf. Original calculation was based on dataset_info ('{dataset_info.get('name', 'unknown')}', atom_decoder len: {len(dataset_info.get('atom_decoder', []))}) and args.include_charges ({args.include_charges}). Set to: {effective_in_node_nf_for_vae}")

    nodes_dist = DistributionNodes(histogram)

    prop_dist = None
    # Use getattr to safely access conditioning, default to empty list
    conditioning_args = getattr(args, 'conditioning', []) 
    # if len(args.conditioning) > 0:
    if len(conditioning_args) > 0:
        prop_dist = DistributionProperty(dataloader_train, conditioning_args)

    # if args.condition_time:
    #     dynamics_in_node_nf = in_node_nf + 1
    # else:
    print('Autoencoder models are _not_ conditioned on time.')
        # dynamics_in_node_nf = in_node_nf
    
    # Use the main args.nf for the VAE's hidden dimension, unless a VAE-specific one is intended and correctly handled.
    # The runtime error implies the loaded checkpoint's VAE encoder EGNN used hidden_nf=16.
    # If we want to use args.nf (256), we set it here. This will likely cause weight mismatch for this layer.
    vae_hidden_nf = args.nf 
    print(f"DEBUG: [get_autoencoder] Using hidden_nf = {vae_hidden_nf} (from args.nf) for VAE encoder/decoder.")

    encoder = EGNN_encoder_QM9(
        in_node_nf=effective_in_node_nf_for_vae,  # Use modified value (6)
        context_node_nf=args.context_node_nf, 
        out_node_nf=args.latent_nf,
        n_dims=3, 
        device=device, 
        hidden_nf=vae_hidden_nf,  # Use args.nf (e.g., 256)
        act_fn=torch.nn.SiLU(), 
        n_layers=args.n_layers, # Consider if VAE should have different n_layers than main model
        attention=args.attention, 
        tanh=args.tanh, 
        mode=args.model, # This might need to be 'egnn_dynamics' or a VAE-specific mode if applicable
        norm_constant=args.norm_constant,
        inv_sublayers=args.inv_sublayers, 
        sin_embedding=args.sin_embedding,
        normalization_factor=args.normalization_factor, 
        aggregation_method=args.aggregation_method,
        include_charges=args.include_charges # This is for the EGNN_encoder_QM9 internal logic, if any
        )
    
    decoder = EGNN_decoder_QM9(
        in_node_nf=args.latent_nf, 
        context_node_nf=args.context_node_nf, 
        out_node_nf=effective_in_node_nf_for_vae, # Output should also match the 6 features
        n_dims=3, 
        device=device, 
        hidden_nf=vae_hidden_nf, # Use args.nf (e.g., 256)
        act_fn=torch.nn.SiLU(), 
        n_layers=args.n_layers, # Consistent n_layers
        attention=args.attention, 
        tanh=args.tanh, 
        mode=args.model, 
        norm_constant=args.norm_constant,
        inv_sublayers=args.inv_sublayers, 
        sin_embedding=args.sin_embedding,
        normalization_factor=args.normalization_factor, 
        aggregation_method=args.aggregation_method,
        include_charges=args.include_charges
        )

    vae = EnHierarchicalVAE(
        encoder=encoder,
        decoder=decoder,
        in_node_nf=effective_in_node_nf_for_vae, # Pass the corrected value (6)
        n_dims=3,
        latent_node_nf=args.latent_nf,
        kl_weight=args.kl_weight,
        norm_values=args.normalize_factors,
        include_charges=args.include_charges # This is for EnHierarchicalVAE internal logic
        )

    return vae, nodes_dist, prop_dist


def get_latent_diffusion(args, device, dataset_info, dataloader_train):

    # Create (and load) the first stage model (Autoencoder).
    if args.trainable_ae:
        print("Loading VAE model from checkpoint")
        ae_path = getattr(args, 'ae_path', None)
        if ae_path is not None:
            with open(join(ae_path, 'args.pickle'), 'rb') as f:
                ae_args = pickle.load(f)
            first_stage_args = ae_args # Assign from loaded AE args
        else:
            print("Warning: trainable_ae is True, but no ae_path provided. Using main args for AE configuration.")
            first_stage_args = args # Assign main args as fallback
    else:
        first_stage_args = args # Assign main args if not training AE
    
    # CAREFUL with this -->
    # Ensure these common attributes exist, using defaults if necessary
    if not hasattr(first_stage_args, 'normalization_factor'):
        print("Setting default normalization_factor=1 for AE args")
        first_stage_args.normalization_factor = 1
    if not hasattr(first_stage_args, 'aggregation_method'):
        print("Setting default aggregation_method='sum' for AE args")
        first_stage_args.aggregation_method = 'sum'
    # Ensure cuda attribute consistency if loaded from different setup
    if not hasattr(first_stage_args, 'cuda'):
         first_stage_args.cuda = args.cuda

    # device = torch.device("cuda" if first_stage_args.cuda else "cpu") # Use device passed into function

    first_stage_model, nodes_dist, prop_dist = get_autoencoder(
        first_stage_args, device, dataset_info, dataloader_train)
    first_stage_model.to(device)

    # Safely get ae_path using getattr
    ae_path = getattr(args, 'ae_path', None) 
    # if args.ae_path is not None:
    if ae_path is not None:
        fn = 'generative_model_ema.npy' if first_stage_args.ema_decay > 0 else 'generative_model.npy'
        flow_state_dict = torch.load(join(ae_path, fn),
                                        map_location=device)
        first_stage_model.load_state_dict(flow_state_dict)

    # Create the second stage model (Latent Diffusions).
    args.latent_nf = first_stage_args.latent_nf
    in_node_nf = args.latent_nf

    # Use getattr to safely access condition_time, default to False
    condition_time = getattr(args, 'condition_time', False)
    # if args.condition_time:
    if condition_time:
        dynamics_in_node_nf = in_node_nf + 1
    else:
        print('Warning: dynamics model is _not_ conditioned on time.')
        dynamics_in_node_nf = in_node_nf

    net_dynamics = EGNN_dynamics_QM9(
        in_node_nf=dynamics_in_node_nf, context_node_nf=args.context_node_nf,
        n_dims=3, device=device, hidden_nf=args.nf,
        act_fn=torch.nn.SiLU(), n_layers=args.n_layers,
        attention=args.attention, tanh=args.tanh, mode=args.model, norm_constant=args.norm_constant,
        inv_sublayers=args.inv_sublayers, sin_embedding=args.sin_embedding,
        normalization_factor=args.normalization_factor, aggregation_method=args.aggregation_method)

    # Use getattr to safely access probabilistic_model, default to 'diffusion'
    probabilistic_model = getattr(args, 'probabilistic_model', 'diffusion')
    if probabilistic_model == 'diffusion':
        vdm = EnLatentDiffusion(
            vae=first_stage_model,
            trainable_ae=args.trainable_ae,
            dynamics=net_dynamics,
            in_node_nf=in_node_nf,
            n_dims=3,
            timesteps=args.diffusion_steps,
            noise_schedule=args.diffusion_noise_schedule,
            noise_precision=args.diffusion_noise_precision,
            loss_type=args.diffusion_loss_type,
            norm_values=args.normalize_factors,
            include_charges=args.include_charges
            )

        return vdm, nodes_dist, prop_dist

    else:
        raise ValueError(f"Unknown probabilistic_model: {probabilistic_model}")


def get_optim(args, generative_model, weight_decay=1e-12):
    optim = torch.optim.AdamW(
        generative_model.parameters(),
        lr=args.lr, amsgrad=True,
        weight_decay=weight_decay)

    return optim


class DistributionNodes:
    def __init__(self, histogram):

        self.n_nodes = []
        prob = []
        self.keys = {}
        for i, nodes in enumerate(histogram):
            self.n_nodes.append(nodes)
            self.keys[nodes] = i
            prob.append(histogram[nodes])
        self.n_nodes = torch.tensor(self.n_nodes)
        prob = np.array(prob)
        prob = prob/np.sum(prob)

        self.prob = torch.from_numpy(prob).float()

        entropy = torch.sum(self.prob * torch.log(self.prob + 1e-30))
        print("Entropy of n_nodes: H[N]", entropy.item())

        self.m = Categorical(torch.tensor(prob))

    def sample(self, n_samples=1):
        idx = self.m.sample((n_samples,))
        return self.n_nodes[idx]

    def log_prob(self, batch_n_nodes):
        assert len(batch_n_nodes.size()) == 1

        idcs = [self.keys[i.item()] for i in batch_n_nodes]
        idcs = torch.tensor(idcs).to(batch_n_nodes.device)

        log_p = torch.log(self.prob + 1e-30)

        log_p = log_p.to(batch_n_nodes.device)

        log_probs = log_p[idcs]

        return log_probs


class DistributionProperty:
    def __init__(self, dataloader, properties, num_bins=1000, normalizer=None):
        self.num_bins = num_bins
        self.distributions = {}
        self.properties = properties
        for prop in properties:
            self.distributions[prop] = {}
            self._create_prob_dist(dataloader.dataset.data['num_atoms'],
                                   dataloader.dataset.data[prop],
                                   self.distributions[prop])

        self.normalizer = normalizer

    def set_normalizer(self, normalizer):
        self.normalizer = normalizer

    def _create_prob_dist(self, nodes_arr, values, distribution):
        min_nodes, max_nodes = torch.min(nodes_arr), torch.max(nodes_arr)
        for n_nodes in range(int(min_nodes), int(max_nodes) + 1):
            idxs = nodes_arr == n_nodes
            values_filtered = values[idxs]
            if len(values_filtered) > 0:
                probs, params = self._create_prob_given_nodes(values_filtered)
                distribution[n_nodes] = {'probs': probs, 'params': params}

    def _create_prob_given_nodes(self, values):
        n_bins = self.num_bins #min(self.num_bins, len(values))
        prop_min, prop_max = torch.min(values), torch.max(values)
        prop_range = prop_max - prop_min + 1e-12
        histogram = torch.zeros(n_bins)
        for val in values:
            i = int((val - prop_min)/prop_range * n_bins)
            # Because of numerical precision, one sample can fall in bin int(n_bins) instead of int(n_bins-1)
            # We move it to bin int(n_bind-1 if tat happens)
            if i == n_bins:
                i = n_bins - 1
            histogram[i] += 1
        probs = histogram / torch.sum(histogram)
        probs = Categorical(torch.tensor(probs))
        params = [prop_min, prop_max]
        return probs, params

    def normalize_tensor(self, tensor, prop):
        assert self.normalizer is not None
        mean = self.normalizer[prop]['mean']
        mad = self.normalizer[prop]['mad']
        return (tensor - mean) / mad

    def sample(self, n_nodes=19):
        vals = []
        for prop in self.properties:
            dist = self.distributions[prop][n_nodes]
            idx = dist['probs'].sample((1,))
            val = self._idx2value(idx, dist['params'], len(dist['probs'].probs))
            val = self.normalize_tensor(val, prop)
            vals.append(val)
        vals = torch.cat(vals)
        return vals

    def sample_batch(self, nodesxsample):
        vals = []
        for n_nodes in nodesxsample:
            vals.append(self.sample(int(n_nodes)).unsqueeze(0))
        vals = torch.cat(vals, dim=0)
        return vals

    def _idx2value(self, idx, params, n_bins):
        prop_range = params[1] - params[0]
        left = float(idx) / n_bins * prop_range + params[0]
        right = float(idx + 1) / n_bins * prop_range + params[0]
        val = torch.rand(1) * (right - left) + left
        return val


if __name__ == '__main__':
    dist_nodes = DistributionNodes()
    print(dist_nodes.n_nodes)
    print(dist_nodes.prob)
    for i in range(10):
        print(dist_nodes.sample())<|MERGE_RESOLUTION|>--- conflicted
+++ resolved
@@ -2,15 +2,10 @@
 from torch.distributions.categorical import Categorical
 
 import numpy as np
-<<<<<<< HEAD
-from GeoLDM.egnn.models import EGNN_dynamics_QM9, EGNN_encoder_QM9, EGNN_decoder_QM9
-
-=======
 # Use explicit relative path from GeoLDM
 from GeoLDM.egnn.models import EGNN_dynamics_QM9, EGNN_encoder_QM9, EGNN_decoder_QM9
 
 # Use explicit relative path from GeoLDM
->>>>>>> d521357d
 from GeoLDM.equivariant_diffusion.en_diffusion import EnVariationalDiffusion, EnHierarchicalVAE, EnLatentDiffusion
 
 import pickle
