import numpy as np
import math
import torch
from GeoLDM.egnn import models
from torch.nn import functional as F
<<<<<<< HEAD
from GeoLDM.equivariant_diffusion import utils
=======
>>>>>>> d521357d
from GeoLDM.equivariant_diffusion import utils as diffusion_utils


# Defining some useful util functions.
def expm1(x: torch.Tensor) -> torch.Tensor:
    return torch.expm1(x)


def softplus(x: torch.Tensor) -> torch.Tensor:
    return F.softplus(x)


def sum_except_batch(x):
    return x.view(x.size(0), -1).sum(-1)


def clip_noise_schedule(alphas2, clip_value=0.001):
    """
    For a noise schedule given by alpha^2, this clips alpha_t / alpha_t-1. This may help improve stability during
    sampling.
    """
    alphas2 = np.concatenate([np.ones(1), alphas2], axis=0)

    alphas_step = (alphas2[1:] / alphas2[:-1])

    alphas_step = np.clip(alphas_step, a_min=clip_value, a_max=1.)
    alphas2 = np.cumprod(alphas_step, axis=0)

    return alphas2


def polynomial_schedule(timesteps: int, s=1e-4, power=3.):
    """
    A noise schedule based on a simple polynomial equation: 1 - x^power.
    """
    steps = timesteps + 1
    x = np.linspace(0, steps, steps)
    alphas2 = (1 - np.power(x / steps, power))**2

    alphas2 = clip_noise_schedule(alphas2, clip_value=0.001)

    precision = 1 - 2 * s

    alphas2 = precision * alphas2 + s

    return alphas2


def cosine_beta_schedule(timesteps, s=0.008, raise_to_power: float = 1):
    """
    cosine schedule
    as proposed in https://openreview.net/forum?id=-NEXDKk8gZ
    """
    steps = timesteps + 2
    x = np.linspace(0, steps, steps)
    alphas_cumprod = np.cos(((x / steps) + s) / (1 + s) * np.pi * 0.5) ** 2
    alphas_cumprod = alphas_cumprod / alphas_cumprod[0]
    betas = 1 - (alphas_cumprod[1:] / alphas_cumprod[:-1])
    betas = np.clip(betas, a_min=0, a_max=0.999)
    alphas = 1. - betas
    alphas_cumprod = np.cumprod(alphas, axis=0)

    if raise_to_power != 1:
        alphas_cumprod = np.power(alphas_cumprod, raise_to_power)

    return alphas_cumprod


def gaussian_entropy(mu, sigma):
    # In case sigma needed to be broadcast (which is very likely in this code).
    zeros = torch.zeros_like(mu)
    return sum_except_batch(
        zeros + 0.5 * torch.log(2 * np.pi * sigma**2) + 0.5
    )


def gaussian_KL(q_mu, q_sigma, p_mu, p_sigma, node_mask):
    """Computes the KL distance between two normal distributions.

        Args:
            q_mu: Mean of distribution q.
            q_sigma: Standard deviation of distribution q.
            p_mu: Mean of distribution p.
            p_sigma: Standard deviation of distribution p.
        Returns:
            The KL distance, summed over all dimensions except the batch dim.
        """
    return sum_except_batch(
            (
                torch.log(p_sigma / (q_sigma + 1e-8) + 1e-8)
                + 0.5 * (q_sigma**2 + (q_mu - p_mu)**2) / (p_sigma**2)
                - 0.5
            ) * node_mask
        )


def gaussian_KL_for_dimension(q_mu, q_sigma, p_mu, p_sigma, d):
    """Computes the KL distance between two normal distributions.

        Args:
            q_mu: Mean of distribution q.
            q_sigma: Standard deviation of distribution q.
            p_mu: Mean of distribution p.
            p_sigma: Standard deviation of distribution p.
        Returns:
            The KL distance, summed over all dimensions except the batch dim.
        """
    mu_norm2 = sum_except_batch((q_mu - p_mu)**2)
    assert len(q_sigma.size()) == 1
    assert len(p_sigma.size()) == 1
    return (d * torch.log(p_sigma / (q_sigma + 1e-8) + 1e-8) 
            + 0.5 * (d * q_sigma**2 + mu_norm2) / (p_sigma**2) 
            - 0.5 * d
            )

class PositiveLinear(torch.nn.Module):
    """Linear layer with weights forced to be positive."""

    def __init__(self, in_features: int, out_features: int, bias: bool = True,
                 weight_init_offset: int = -2):
        super(PositiveLinear, self).__init__()
        self.in_features = in_features
        self.out_features = out_features
        self.weight = torch.nn.Parameter(
            torch.empty((out_features, in_features)))
        if bias:
            self.bias = torch.nn.Parameter(torch.empty(out_features))
        else:
            self.register_parameter('bias', None)
        self.weight_init_offset = weight_init_offset
        self.reset_parameters()

    def reset_parameters(self) -> None:
        torch.nn.init.kaiming_uniform_(self.weight, a=math.sqrt(5))

        with torch.no_grad():
            self.weight.add_(self.weight_init_offset)

        if self.bias is not None:
            fan_in, _ = torch.nn.init._calculate_fan_in_and_fan_out(self.weight)
            bound = 1 / math.sqrt(fan_in) if fan_in > 0 else 0
            torch.nn.init.uniform_(self.bias, -bound, bound)

    def forward(self, input):
        positive_weight = softplus(self.weight)
        return F.linear(input, positive_weight, self.bias)


class SinusoidalPosEmb(torch.nn.Module):
    def __init__(self, dim):
        super().__init__()
        self.dim = dim

    def forward(self, x):
        x = x.squeeze() * 1000
        assert len(x.shape) == 1
        device = x.device
        half_dim = self.dim // 2
        emb = math.log(10000) / (half_dim - 1)
        emb = torch.exp(torch.arange(half_dim, device=device) * -emb)
        emb = x[:, None] * emb[None, :]
        emb = torch.cat((emb.sin(), emb.cos()), dim=-1)
        return emb
    

class PredefinedNoiseSchedule(torch.nn.Module):
    """
    Predefined noise schedule. Essentially creates a lookup array for predefined (non-learned) noise schedules.
    """
    def __init__(self, noise_schedule, timesteps, precision):
        super(PredefinedNoiseSchedule, self).__init__()
        self.timesteps = timesteps

        if noise_schedule == 'cosine':
            alphas2 = cosine_beta_schedule(timesteps)
        elif 'polynomial' in noise_schedule:
            splits = noise_schedule.split('_')
            assert len(splits) == 2
            power = float(splits[1])
            alphas2 = polynomial_schedule(timesteps, s=precision, power=power)
        else:
            raise ValueError(noise_schedule)

        print('alphas2', alphas2)

        sigmas2 = 1 - alphas2

        log_alphas2 = np.log(alphas2)
        log_sigmas2 = np.log(sigmas2)

        log_alphas2_to_sigmas2 = log_alphas2 - log_sigmas2

        print('gamma', -log_alphas2_to_sigmas2)

        self.gamma = torch.nn.Parameter(
            torch.from_numpy(-log_alphas2_to_sigmas2).float(),
            requires_grad=False)

    def forward(self, t):
        t_int = torch.round(t * self.timesteps).long()
        return self.gamma[t_int]


class GammaNetwork(torch.nn.Module):
    """The gamma network models a monotonic increasing function. Construction as in the VDM paper."""
    def __init__(self):
        super().__init__()

        self.l1 = PositiveLinear(1, 1)
        self.l2 = PositiveLinear(1, 1024)
        self.l3 = PositiveLinear(1024, 1)

        self.gamma_0 = torch.nn.Parameter(torch.tensor([-5.]))
        self.gamma_1 = torch.nn.Parameter(torch.tensor([10.]))
        self.show_schedule()

    def show_schedule(self, num_steps=50):
        t = torch.linspace(0, 1, num_steps).view(num_steps, 1)
        gamma = self.forward(t)
        print('Gamma schedule:')
        print(gamma.detach().cpu().numpy().reshape(num_steps))

    def gamma_tilde(self, t):
        l1_t = self.l1(t)
        return l1_t + self.l3(torch.sigmoid(self.l2(l1_t)))

    def forward(self, t):
        zeros, ones = torch.zeros_like(t), torch.ones_like(t)
        # Not super efficient.
        gamma_tilde_0 = self.gamma_tilde(zeros)
        gamma_tilde_1 = self.gamma_tilde(ones)
        gamma_tilde_t = self.gamma_tilde(t)

        # Normalize to [0, 1]
        normalized_gamma = (gamma_tilde_t - gamma_tilde_0) / (
                gamma_tilde_1 - gamma_tilde_0)

        # Rescale to [gamma_0, gamma_1]
        gamma = self.gamma_0 + (self.gamma_1 - self.gamma_0) * normalized_gamma

        return gamma


def cdf_standard_gaussian(x):
    return 0.5 * (1. + torch.erf(x / math.sqrt(2)))


class EnVariationalDiffusion(torch.nn.Module):
    """
    The E(n) Diffusion Module.
    """
    def __init__(
            self,
            dynamics: models.EGNN_dynamics_QM9, in_node_nf: int, n_dims: int,
            timesteps: int = 1000, parametrization='eps', noise_schedule='learned',
            noise_precision=1e-4, loss_type='vlb', norm_values=(1., 1., 1.),
            norm_biases=(None, 0., 0.), include_charges=True):
        super().__init__()

        assert loss_type in {'vlb', 'l2'}
        self.loss_type = loss_type
        self.include_charges = include_charges
        if noise_schedule == 'learned':
            assert loss_type == 'vlb', 'A noise schedule can only be learned' \
                                       ' with a vlb objective.'

        # Only supported parametrization.
        assert parametrization == 'eps'

        if noise_schedule == 'learned':
            self.gamma = GammaNetwork()
        else:
            self.gamma = PredefinedNoiseSchedule(noise_schedule, timesteps=timesteps,
                                                 precision=noise_precision)

        # The network that will predict the denoising.
        self.dynamics = dynamics

        self.in_node_nf = in_node_nf
        self.n_dims = n_dims
        self.num_classes = self.in_node_nf - self.include_charges

        self.T = timesteps
        self.parametrization = parametrization

        self.norm_values = norm_values
        self.norm_biases = norm_biases
        self.register_buffer('buffer', torch.zeros(1))

        if noise_schedule != 'learned':
            self.check_issues_norm_values()

    def check_issues_norm_values(self, num_stdevs=8):
        zeros = torch.zeros((1, 1))
        gamma_0 = self.gamma(zeros)
        sigma_0 = self.sigma(gamma_0, target_tensor=zeros).item()

        # Checked if 1 / norm_value is still larger than 10 * standard
        # deviation.
        max_norm_value = max(self.norm_values[1], self.norm_values[2])

        if sigma_0 * num_stdevs > 1. / max_norm_value:
            raise ValueError(
                f'Value for normalization value {max_norm_value} probably too '
                f'large with sigma_0 {sigma_0:.5f} and '
                f'1 / norm_value = {1. / max_norm_value}')

    def phi(self, x, t, node_mask, edge_mask, context):
        # Add debug print here
        print(f"DEBUG [en_diffusion.phi]: Input x (z_t) shape: {x.shape}, t shape: {t.shape}, node_mask shape: {node_mask.shape}, context shape: {context.shape if context is not None else 'None'}")
        print(f"DEBUG [en_diffusion.phi]: x (z_t) stats: mean={x.mean():.4f}, std={x.std():.4f}, min={x.min():.4f}, max={x.max():.4f}")
        print(f"DEBUG [en_diffusion.phi]: t stats: mean={t.mean():.4f}, std={t.std():.4f}, min={t.min():.4f}, max={t.max():.4f}")
        net_out = self.dynamics._forward(t, x, node_mask, edge_mask, context)
        print(f"DEBUG [en_diffusion.phi]: net_out (predicted noise/x0) stats: mean={net_out.mean():.4f}, std={net_out.std():.4f}, min={net_out.min():.4f}, max={net_out.max():.4f}")
        return net_out

    def inflate_batch_array(self, array, target):
        """
        Inflates the batch array (array) with only a single axis (i.e. shape = (batch_size,), or possibly more empty
        axes (i.e. shape (batch_size, 1, ..., 1)) to match the target shape.
        """
        target_shape = (array.size(0),) + (1,) * (len(target.size()) - 1)
        return array.view(target_shape)

    def sigma(self, gamma, target_tensor):
        """Computes sigma given gamma."""
        return self.inflate_batch_array(torch.sqrt(torch.sigmoid(gamma)), target_tensor)

    def alpha(self, gamma, target_tensor):
        """Computes alpha given gamma."""
        return self.inflate_batch_array(torch.sqrt(torch.sigmoid(-gamma)), target_tensor)

    def SNR(self, gamma):
        """Computes signal to noise ratio (alpha^2/sigma^2) given gamma."""
        return torch.exp(-gamma)

    def subspace_dimensionality(self, node_mask):
        """Compute the dimensionality on translation-invariant linear subspace where distributions on x are defined."""
        number_of_nodes = torch.sum(node_mask.squeeze(2), dim=1)
        return (number_of_nodes - 1) * self.n_dims

    def normalize(self, x, h, node_mask):
        x = x / self.norm_values[0]
        delta_log_px = -self.subspace_dimensionality(node_mask) * np.log(self.norm_values[0])

        # Casting to float in case h still has long or int type.
        h_cat = (h['categorical'].float() - self.norm_biases[1]) / self.norm_values[1] * node_mask
        h_int = (h['integer'].float() - self.norm_biases[2]) / self.norm_values[2]

        if self.include_charges:
            h_int = h_int * node_mask

        # Create new h dictionary.
        h = {'categorical': h_cat, 'integer': h_int}

        return x, h, delta_log_px

    def unnormalize(self, x, h_cat, h_int, node_mask):
        x = x * self.norm_values[0]
        h_cat = h_cat * self.norm_values[1] + self.norm_biases[1]
        h_cat = h_cat * node_mask
        h_int = h_int * self.norm_values[2] + self.norm_biases[2]

        if self.include_charges:
            h_int = h_int * node_mask

        return x, h_cat, h_int

    def unnormalize_z(self, z, node_mask):
        # Parse from z
        x, h_cat = z[:, :, 0:self.n_dims], z[:, :, self.n_dims:self.n_dims+self.num_classes]
        h_int = z[:, :, self.n_dims+self.num_classes:self.n_dims+self.num_classes+1]
        assert h_int.size(2) == self.include_charges

        # Unnormalize
        x, h_cat, h_int = self.unnormalize(x, h_cat, h_int, node_mask)
        output = torch.cat([x, h_cat, h_int], dim=2)
        return output

    def sigma_and_alpha_t_given_s(self, gamma_t: torch.Tensor, gamma_s: torch.Tensor, target_tensor: torch.Tensor):
        """
        Computes sigma t given s, using gamma_t and gamma_s. Used during sampling.

        These are defined as:
            alpha t given s = alpha t / alpha s,
            sigma t given s = sqrt(1 - (alpha t given s) ^2 ).
        """
        sigma2_t_given_s = self.inflate_batch_array(
            -expm1(softplus(gamma_s) - softplus(gamma_t)), target_tensor
        )

        # alpha_t_given_s = alpha_t / alpha_s
        log_alpha2_t = F.logsigmoid(-gamma_t)
        log_alpha2_s = F.logsigmoid(-gamma_s)
        log_alpha2_t_given_s = log_alpha2_t - log_alpha2_s

        alpha_t_given_s = torch.exp(0.5 * log_alpha2_t_given_s)
        alpha_t_given_s = self.inflate_batch_array(
            alpha_t_given_s, target_tensor)

        sigma_t_given_s = torch.sqrt(sigma2_t_given_s)

        return sigma2_t_given_s, sigma_t_given_s, alpha_t_given_s

    def kl_prior(self, xh, node_mask):
        """Computes the KL between q(z1 | x) and the prior p(z1) = Normal(0, 1).

        This is essentially a lot of work for something that is in practice negligible in the loss. However, you
        compute it so that you see it when you've made a mistake in your noise schedule.
        """
        # Compute the last alpha value, alpha_T.
        ones = torch.ones((xh.size(0), 1), device=xh.device)
        gamma_T = self.gamma(ones)
        alpha_T = self.alpha(gamma_T, xh)

        # Compute means.
        mu_T = alpha_T * xh
        mu_T_x, mu_T_h = mu_T[:, :, :self.n_dims], mu_T[:, :, self.n_dims:]

        # Compute standard deviations (only batch axis for x-part, inflated for h-part).
        sigma_T_x = self.sigma(gamma_T, mu_T_x).squeeze()  # Remove inflate, only keep batch dimension for x-part.
        sigma_T_h = self.sigma(gamma_T, mu_T_h)

        # Compute KL for h-part.
        zeros, ones = torch.zeros_like(mu_T_h), torch.ones_like(sigma_T_h)
        kl_distance_h = gaussian_KL(mu_T_h, sigma_T_h, zeros, ones, node_mask)

        # Compute KL for x-part.
        zeros, ones = torch.zeros_like(mu_T_x), torch.ones_like(sigma_T_x)
        subspace_d = self.subspace_dimensionality(node_mask)
        kl_distance_x = gaussian_KL_for_dimension(mu_T_x, sigma_T_x, zeros, ones, d=subspace_d)

        return kl_distance_x + kl_distance_h

    def compute_x_pred(self, net_out, zt, gamma_t):
        """Commputes x_pred, i.e. the most likely prediction of x."""
        if self.parametrization == 'x':
            x_pred = net_out
        elif self.parametrization == 'eps':
            sigma_t = self.sigma(gamma_t, target_tensor=net_out)
            alpha_t = self.alpha(gamma_t, target_tensor=net_out)
            eps_t = net_out
            x_pred = 1. / alpha_t * (zt - sigma_t * eps_t)
        else:
            raise ValueError(self.parametrization)

        return x_pred

    def compute_error(self, net_out, gamma_t, eps):
        """Computes error, i.e. the most likely prediction of x."""
        eps_t = net_out
        if self.training and self.loss_type == 'l2':
            denom = (self.n_dims + self.in_node_nf) * eps_t.shape[1]
            error = sum_except_batch((eps - eps_t) ** 2) / denom
        else:
            error = sum_except_batch((eps - eps_t) ** 2)
        return error

    def log_constants_p_x_given_z0(self, x, node_mask):
        """Computes p(x|z0)."""
        batch_size = x.size(0)

        n_nodes = node_mask.squeeze(2).sum(1)  # N has shape [B]
        assert n_nodes.size() == (batch_size,)
        degrees_of_freedom_x = (n_nodes - 1) * self.n_dims

        zeros = torch.zeros((x.size(0), 1), device=x.device)
        gamma_0 = self.gamma(zeros)

        # Recall that sigma_x = sqrt(sigma_0^2 / alpha_0^2) = SNR(-0.5 gamma_0).
        log_sigma_x = 0.5 * gamma_0.view(batch_size)

        return degrees_of_freedom_x * (- log_sigma_x - 0.5 * np.log(2 * np.pi))

    def sample_p_xh_given_z0(self, z0, node_mask, edge_mask, context, fix_noise=False):
        """Samples x ~ p(x|z0)."""
        zeros = torch.zeros(size=(z0.size(0), 1), device=z0.device)
        gamma_0 = self.gamma(zeros)
        # Computes sqrt(sigma_0^2 / alpha_0^2)
        sigma_x = self.SNR(-0.5 * gamma_0).unsqueeze(1)
        net_out = self.phi(z0, zeros, node_mask, edge_mask, context)

        # Compute mu for p(zs | zt).
        mu_x = self.compute_x_pred(net_out, z0, gamma_0)
        xh = self.sample_normal(mu=mu_x, sigma=sigma_x, node_mask=node_mask, fix_noise=fix_noise)

        x = xh[:, :, :self.n_dims]

        h_int = z0[:, :, -1:] if self.include_charges else torch.zeros(0).to(z0.device)
        x, h_cat, h_int = self.unnormalize(x, z0[:, :, self.n_dims:-1], h_int, node_mask)

        h_cat = F.one_hot(torch.argmax(h_cat, dim=2), self.num_classes) * node_mask
        h_int = torch.round(h_int).long() * node_mask
        h = {'integer': h_int, 'categorical': h_cat}
        return x, h

    def sample_normal(self, mu, sigma, node_mask, fix_noise=False):
        """Samples from a Normal distribution."""
        bs = 1 if fix_noise else mu.size(0)
        eps = self.sample_combined_position_feature_noise(bs, mu.size(1), node_mask)
        return mu + sigma * eps

    def log_pxh_given_z0_without_constants(
            self, x, h, z_t, gamma_0, eps, net_out, node_mask, epsilon=1e-10):
        # Discrete properties are predicted directly from z_t.
        z_h_cat = z_t[:, :, self.n_dims:-1] if self.include_charges else z_t[:, :, self.n_dims:]
        z_h_int = z_t[:, :, -1:] if self.include_charges else torch.zeros(0).to(z_t.device)

        # Take only part over x.
        eps_x = eps[:, :, :self.n_dims]
        net_x = net_out[:, :, :self.n_dims]

        # Compute sigma_0 and rescale to the integer scale of the data.
        sigma_0 = self.sigma(gamma_0, target_tensor=z_t)
        sigma_0_cat = sigma_0 * self.norm_values[1]
        sigma_0_int = sigma_0 * self.norm_values[2]

        # Computes the error for the distribution N(x | 1 / alpha_0 z_0 + sigma_0/alpha_0 eps_0, sigma_0 / alpha_0),
        # the weighting in the epsilon parametrization is exactly '1'.
        log_p_x_given_z_without_constants = -0.5 * self.compute_error(net_x, gamma_0, eps_x)

        # Compute delta indicator masks.
        h_integer = torch.round(h['integer'] * self.norm_values[2] + self.norm_biases[2]).long()
        onehot = h['categorical'] * self.norm_values[1] + self.norm_biases[1]

        estimated_h_integer = z_h_int * self.norm_values[2] + self.norm_biases[2]
        estimated_h_cat = z_h_cat * self.norm_values[1] + self.norm_biases[1]
        assert h_integer.size() == estimated_h_integer.size()

        h_integer_centered = h_integer - estimated_h_integer

        # Compute integral from -0.5 to 0.5 of the normal distribution
        # N(mean=h_integer_centered, stdev=sigma_0_int)
        log_ph_integer = torch.log(
            cdf_standard_gaussian((h_integer_centered + 0.5) / sigma_0_int)
            - cdf_standard_gaussian((h_integer_centered - 0.5) / sigma_0_int)
            + epsilon)
        log_ph_integer = sum_except_batch(log_ph_integer * node_mask)

        # Centered h_cat around 1, since onehot encoded.
        centered_h_cat = estimated_h_cat - 1

        # Compute integrals from 0.5 to 1.5 of the normal distribution
        # N(mean=z_h_cat, stdev=sigma_0_cat)
        log_ph_cat_proportional = torch.log(
            cdf_standard_gaussian((centered_h_cat + 0.5) / sigma_0_cat)
            - cdf_standard_gaussian((centered_h_cat - 0.5) / sigma_0_cat)
            + epsilon)

        # Normalize the distribution over the categories.
        log_Z = torch.logsumexp(log_ph_cat_proportional, dim=2, keepdim=True)
        log_probabilities = log_ph_cat_proportional - log_Z

        # Select the log_prob of the current category usign the onehot
        # representation.
        log_ph_cat = sum_except_batch(log_probabilities * onehot * node_mask)

        # Combine categorical and integer log-probabilities.
        log_p_h_given_z = log_ph_integer + log_ph_cat

        # Combine log probabilities for x and h.
        log_p_xh_given_z = log_p_x_given_z_without_constants + log_p_h_given_z

        return log_p_xh_given_z

    def compute_loss(self, x, h, node_mask, edge_mask, context, t0_always):
        """Computes an estimator for the variational lower bound, or the simple loss (MSE)."""

        # This part is about whether to include loss term 0 always.
        if t0_always:
            # loss_term_0 will be computed separately.
            # estimator = loss_0 + loss_t,  where t ~ U({1, ..., T})
            lowest_t = 1
        else:
            # estimator = loss_t,           where t ~ U({0, ..., T})
            lowest_t = 0

        # Sample a timestep t.
        t_int = torch.randint(
            lowest_t, self.T + 1, size=(x.size(0), 1), device=x.device).float()
        s_int = t_int - 1
        t_is_zero = (t_int == 0).float()  # Important to compute log p(x | z0).

        # Normalize t to [0, 1]. Note that the negative
        # step of s will never be used, since then p(x | z0) is computed.
        s = s_int / self.T
        t = t_int / self.T

        # Compute gamma_s and gamma_t via the network.
        gamma_s = self.inflate_batch_array(self.gamma(s), x)
        gamma_t = self.inflate_batch_array(self.gamma(t), x)

        # Compute alpha_t and sigma_t from gamma.
        alpha_t = self.alpha(gamma_t, x)
        sigma_t = self.sigma(gamma_t, x)

        # Sample zt ~ Normal(alpha_t x, sigma_t)
        eps = self.sample_combined_position_feature_noise(
            n_samples=x.size(0), n_nodes=x.size(1), node_mask=node_mask)

        # Concatenate x, h[integer] and h[categorical].
        xh = torch.cat([x, h['categorical'], h['integer']], dim=2)
        # Sample z_t given x, h for timestep t, from q(z_t | x, h)
        z_t = alpha_t * xh + sigma_t * eps

        diffusion_utils.assert_mean_zero_with_mask(z_t[:, :, :self.n_dims], node_mask)

        # Neural net prediction.
        net_out = self.phi(z_t, t, node_mask, edge_mask, context)

        # Compute the error.
        error = self.compute_error(net_out, gamma_t, eps)

        if self.training and self.loss_type == 'l2':
            SNR_weight = torch.ones_like(error)
        else:
            # Compute weighting with SNR: (SNR(s-t) - 1) for epsilon parametrization.
            SNR_weight = (self.SNR(gamma_s - gamma_t) - 1).squeeze(1).squeeze(1)
        assert error.size() == SNR_weight.size()
        loss_t_larger_than_zero = 0.5 * SNR_weight * error

        # The _constants_ depending on sigma_0 from the
        # cross entropy term E_q(z0 | x) [log p(x | z0)].
        neg_log_constants = -self.log_constants_p_x_given_z0(x, node_mask)

        # Reset constants during training with l2 loss.
        if self.training and self.loss_type == 'l2':
            neg_log_constants = torch.zeros_like(neg_log_constants)

        # The KL between q(z1 | x) and p(z1) = Normal(0, 1). Should be close to zero.
        kl_prior = self.kl_prior(xh, node_mask)

        # Combining the terms
        if t0_always:
            loss_t = loss_t_larger_than_zero
            num_terms = self.T  # Since t=0 is not included here.
            estimator_loss_terms = num_terms * loss_t

            # Compute noise values for t = 0.
            t_zeros = torch.zeros_like(s)
            gamma_0 = self.inflate_batch_array(self.gamma(t_zeros), x)
            alpha_0 = self.alpha(gamma_0, x)
            sigma_0 = self.sigma(gamma_0, x)

            # Sample z_0 given x, h for timestep t, from q(z_t | x, h)
            eps_0 = self.sample_combined_position_feature_noise(
                n_samples=x.size(0), n_nodes=x.size(1), node_mask=node_mask)
            z_0 = alpha_0 * xh + sigma_0 * eps_0

            net_out = self.phi(z_0, t_zeros, node_mask, edge_mask, context)

            loss_term_0 = -self.log_pxh_given_z0_without_constants(
                x, h, z_0, gamma_0, eps_0, net_out, node_mask)

            assert kl_prior.size() == estimator_loss_terms.size()
            assert kl_prior.size() == neg_log_constants.size()
            assert kl_prior.size() == loss_term_0.size()

            loss = kl_prior + estimator_loss_terms + neg_log_constants + loss_term_0

        else:
            # Computes the L_0 term (even if gamma_t is not actually gamma_0)
            # and this will later be selected via masking.
            loss_term_0 = -self.log_pxh_given_z0_without_constants(
                x, h, z_t, gamma_t, eps, net_out, node_mask)

            t_is_not_zero = 1 - t_is_zero

            loss_t = loss_term_0 * t_is_zero.squeeze() + t_is_not_zero.squeeze() * loss_t_larger_than_zero

            # Only upweigh estimator if using the vlb objective.
            if self.training and self.loss_type == 'l2':
                estimator_loss_terms = loss_t
            else:
                num_terms = self.T + 1  # Includes t = 0.
                estimator_loss_terms = num_terms * loss_t

            assert kl_prior.size() == estimator_loss_terms.size()
            assert kl_prior.size() == neg_log_constants.size()

            loss = kl_prior + estimator_loss_terms + neg_log_constants

        assert len(loss.shape) == 1, f'{loss.shape} has more than only batch dim.'

        return loss, {'t': t_int.squeeze(), 'loss_t': loss.squeeze(),
                      'error': error.squeeze()}

    def forward(self, x, h, node_mask=None, edge_mask=None, context=None):
        """
        Computes the loss (type l2 or NLL) if training. And if eval then always computes NLL.
        """
        # Normalize data, take into account volume change in x.
        x, h, delta_log_px = self.normalize(x, h, node_mask)

        # Reset delta_log_px if not vlb objective.
        if self.training and self.loss_type == 'l2':
            delta_log_px = torch.zeros_like(delta_log_px)

        if self.training:
            # Only 1 forward pass when t0_always is False.
            loss, loss_dict = self.compute_loss(x, h, node_mask, edge_mask, context, t0_always=False)
        else:
            # Less variance in the estimator, costs two forward passes.
            loss, loss_dict = self.compute_loss(x, h, node_mask, edge_mask, context, t0_always=True)

        neg_log_pxh = loss

        # Correct for normalization on x.
        assert neg_log_pxh.size() == delta_log_px.size()
        neg_log_pxh = neg_log_pxh - delta_log_px

        return neg_log_pxh

    def sample_p_zs_given_zt(self, s, t, zt, node_mask, edge_mask, context, fix_noise=False):
        """Samples from zs ~ p(zs | zt). Only used during sampling."""
        gamma_s = self.gamma(s)
        gamma_t = self.gamma(t)

        sigma2_t_given_s, sigma_t_given_s, alpha_t_given_s = \
            self.sigma_and_alpha_t_given_s(gamma_t, gamma_s, zt)

        sigma_s = self.sigma(gamma_s, target_tensor=zt)
        sigma_t = self.sigma(gamma_t, target_tensor=zt)

        # Neural net prediction.
        eps_t = self.phi(zt, t, node_mask, edge_mask, context)

        # Compute mu for p(zs | zt).
        diffusion_utils.assert_mean_zero_with_mask(zt[:, :, :self.n_dims], node_mask)
        diffusion_utils.assert_mean_zero_with_mask(eps_t[:, :, :self.n_dims], node_mask)
        mu = zt / alpha_t_given_s - (sigma2_t_given_s / alpha_t_given_s / sigma_t) * eps_t

        # Compute sigma for p(zs | zt).
        sigma = sigma_t_given_s * sigma_s / sigma_t

        # Sample zs given the paramters derived from zt.
        zs = self.sample_normal(mu, sigma, node_mask, fix_noise)

        # Project down to avoid numerical runaway of the center of gravity.
        zs = torch.cat(
            [diffusion_utils.remove_mean_with_mask(zs[:, :, :self.n_dims],
                                                   node_mask),
             zs[:, :, self.n_dims:]], dim=2
        )
        return zs

    def sample_combined_position_feature_noise(self, n_samples, n_nodes, node_mask):
        """
        Samples mean-centered normal noise for z_x, and standard normal noise for z_h.
        """
        z_x = utils.sample_center_gravity_zero_gaussian_with_mask(
            size=(n_samples, n_nodes, self.n_dims), device=node_mask.device,
            node_mask=node_mask)
        z_h = utils.sample_gaussian_with_mask(
            size=(n_samples, n_nodes, self.in_node_nf), device=node_mask.device,
            node_mask=node_mask)
        z = torch.cat([z_x, z_h], dim=2)
        return z

    @torch.no_grad()
    def sample(self, n_samples, n_nodes, node_mask, edge_mask, context, fix_noise=False):
        """
        Draw samples from the generative model.
        """
        if fix_noise:
            # Noise is broadcasted over the batch axis, useful for visualizations.
            z = self.sample_combined_position_feature_noise(1, n_nodes, node_mask)
        else:
            z = self.sample_combined_position_feature_noise(n_samples, n_nodes, node_mask)

        diffusion_utils.assert_mean_zero_with_mask(z[:, :, :self.n_dims], node_mask)

        # Iteratively sample p(z_s | z_t) for t = 1, ..., T, with s = t - 1.
        for s in reversed(range(0, self.T)):
            s_array = torch.full((n_samples, 1), fill_value=s, device=z.device)
            t_array = s_array + 1
            s_array = s_array / self.T
            t_array = t_array / self.T

            z = self.sample_p_zs_given_zt(s_array, t_array, z, node_mask, edge_mask, context, fix_noise=fix_noise)

        # Finally sample p(x, h | z_0).
        x, h = self.sample_p_xh_given_z0(z, node_mask, edge_mask, context, fix_noise=fix_noise)

        diffusion_utils.assert_mean_zero_with_mask(x, node_mask)

        max_cog = torch.sum(x, dim=1, keepdim=True).abs().max().item()
        if max_cog > 5e-2:
            print(f'Warning cog drift with error {max_cog:.3f}. Projecting '
                  f'the positions down.')
            x = diffusion_utils.remove_mean_with_mask(x, node_mask)

        return x, h

    @torch.no_grad()
    def sample_chain(self, n_samples, n_nodes, node_mask, edge_mask, context, keep_frames=None):
        """
        Draw samples from the generative model, keep the intermediate states for visualization purposes.
        """
        z = self.sample_combined_position_feature_noise(n_samples, n_nodes, node_mask)

        diffusion_utils.assert_mean_zero_with_mask(z[:, :, :self.n_dims], node_mask)

        if keep_frames is None:
            keep_frames = self.T
        else:
            assert keep_frames <= self.T
        chain = torch.zeros((keep_frames,) + z.size(), device=z.device)

        # Iteratively sample p(z_s | z_t) for t = 1, ..., T, with s = t - 1.
        for s in reversed(range(0, self.T)):
            s_array = torch.full((n_samples, 1), fill_value=s, device=z.device)
            t_array = s_array + 1
            s_array = s_array / self.T
            t_array = t_array / self.T

            z = self.sample_p_zs_given_zt(
                s_array, t_array, z, node_mask, edge_mask, context)

            diffusion_utils.assert_mean_zero_with_mask(z[:, :, :self.n_dims], node_mask)

            # Write to chain tensor.
            write_index = (s * keep_frames) // self.T
            chain[write_index] = self.unnormalize_z(z, node_mask)

        # Finally sample p(x, h | z_0).
        x, h = self.sample_p_xh_given_z0(z, node_mask, edge_mask, context)

        diffusion_utils.assert_mean_zero_with_mask(x[:, :, :self.n_dims], node_mask)

        xh = torch.cat([x, h['categorical'], h['integer']], dim=2)
        chain[0] = xh  # Overwrite last frame with the resulting x and h.

        chain_flat = chain.view(n_samples * keep_frames, *z.size()[1:])

        return chain_flat

    def log_info(self):
        """
        Some info logging of the model.
        """
        gamma_0 = self.gamma(torch.zeros(1, device=self.buffer.device))
        gamma_1 = self.gamma(torch.ones(1, device=self.buffer.device))

        log_SNR_max = -gamma_0
        log_SNR_min = -gamma_1

        info = {
            'log_SNR_max': log_SNR_max.item(),
            'log_SNR_min': log_SNR_min.item()}
        print(info)

        return info


class EnHierarchicalVAE(torch.nn.Module):
    """
    The E(n) Hierarchical VAE Module.
    """
    def __init__(
            self,
            encoder: models.EGNN_encoder_QM9,
            decoder: models.EGNN_decoder_QM9,
            in_node_nf: int, n_dims: int, latent_node_nf: int,
            kl_weight: float,
            norm_values=(1., 1., 1.), norm_biases=(None, 0., 0.), 
            include_charges=True):
        super().__init__()

        self.include_charges = include_charges

        self.encoder = encoder
        self.decoder = decoder

        self.in_node_nf = in_node_nf
        self.n_dims = n_dims
        self.latent_node_nf = latent_node_nf
        self.num_classes = self.in_node_nf - self.include_charges
        self.kl_weight = kl_weight

        self.norm_values = norm_values
        self.norm_biases = norm_biases
        self.register_buffer('buffer', torch.zeros(1))

    def subspace_dimensionality(self, node_mask):
        """Compute the dimensionality on translation-invariant linear subspace where distributions on x are defined."""
        number_of_nodes = torch.sum(node_mask.squeeze(2), dim=1)
        return (number_of_nodes - 1) * self.n_dims

    def compute_reconstruction_error(self, xh_rec, xh):
        """Computes reconstruction error."""

        bs, n_nodes, dims = xh.shape

        # Error on positions.
        x_rec = xh_rec[:, :, :self.n_dims]
        x = xh[:, :, :self.n_dims]
        error_x = sum_except_batch((x_rec - x) ** 2)
        
        # Error on classes.
        h_cat_rec = xh_rec[:, :, self.n_dims:self.n_dims + self.num_classes]
        h_cat = xh[:, :, self.n_dims:self.n_dims + self.num_classes]
        h_cat_rec = h_cat_rec.reshape(bs * n_nodes, self.num_classes)
        h_cat = h_cat.reshape(bs * n_nodes, self.num_classes)
        error_h_cat = F.cross_entropy(h_cat_rec, h_cat.argmax(dim=1), reduction='none')
        error_h_cat = error_h_cat.reshape(bs, n_nodes, 1)
        error_h_cat = sum_except_batch(error_h_cat)
        # error_h_cat = sum_except_batch((h_cat_rec - h_cat) ** 2)

        # Error on charges.
        if self.include_charges:
            h_int_rec = xh_rec[:, :, -self.include_charges:]
            h_int = xh[:, :, -self.include_charges:]
            error_h_int = sum_except_batch((h_int_rec - h_int) ** 2)
        else:
            error_h_int = 0.
        
        error = error_x + error_h_cat + error_h_int

        if self.training:
            denom = (self.n_dims + self.in_node_nf) * xh.shape[1]
            error = error / denom

        return error
    
    def sample_normal(self, mu, sigma, node_mask, fix_noise=False):
        """Samples from a Normal distribution."""
        bs = 1 if fix_noise else mu.size(0)
        eps = self.sample_combined_position_feature_noise(bs, mu.size(1), node_mask)
        return mu + sigma * eps
    
    def compute_loss(self, x, h, node_mask, edge_mask, context):
        """Computes an estimator for the variational lower bound."""

        # Concatenate x, h[integer] and h[categorical].
        xh = torch.cat([x, h['categorical'], h['integer']], dim=2)

        # Encoder output.
        z_x_mu, z_x_sigma, z_h_mu, z_h_sigma = self.encode(x, h, node_mask, edge_mask, context)
        
        # KL distance.
        # KL for invariant features.
        zeros, ones = torch.zeros_like(z_h_mu), torch.ones_like(z_h_sigma)
        loss_kl_h = gaussian_KL(z_h_mu, ones, zeros, ones, node_mask)
        # KL for equivariant features.
        assert z_x_sigma.mean(dim=(1,2), keepdim=True).expand_as(z_x_sigma).allclose(z_x_sigma, atol=1e-7)
        zeros, ones = torch.zeros_like(z_x_mu), torch.ones_like(z_x_sigma.mean(dim=(1,2)))
        subspace_d = self.subspace_dimensionality(node_mask)
        loss_kl_x = gaussian_KL_for_dimension(z_x_mu, ones, zeros, ones, subspace_d)
        loss_kl = loss_kl_h + loss_kl_x

        # Infer latent z.
        z_xh_mean = torch.cat([z_x_mu, z_h_mu], dim=2)
        diffusion_utils.assert_correctly_masked(z_xh_mean, node_mask)
        z_xh_sigma = torch.cat([z_x_sigma.expand(-1, -1, 3), z_h_sigma], dim=2)
        z_xh = self.sample_normal(z_xh_mean, z_xh_sigma, node_mask)
        # z_xh = z_xh_mean
        diffusion_utils.assert_correctly_masked(z_xh, node_mask)
        diffusion_utils.assert_mean_zero_with_mask(z_xh[:, :, :self.n_dims], node_mask)

        # Decoder output (reconstruction).
        x_recon, h_recon = self.decoder._forward(z_xh, node_mask, edge_mask, context)
        xh_rec = torch.cat([x_recon, h_recon], dim=2)
        loss_recon = self.compute_reconstruction_error(xh_rec, xh)

        # Combining the terms
        assert loss_recon.size() == loss_kl.size()
        loss = loss_recon + self.kl_weight * loss_kl

        assert len(loss.shape) == 1, f'{loss.shape} has more than only batch dim.'

        return loss, {'loss_t': loss.squeeze(), 'rec_error': loss_recon.squeeze()}

    def forward(self, x, h, node_mask=None, edge_mask=None, context=None):
        """
        Computes the ELBO if training. And if eval then always computes NLL.
        """

        loss, loss_dict = self.compute_loss(x, h, node_mask, edge_mask, context)

        neg_log_pxh = loss

        return neg_log_pxh

    def sample_combined_position_feature_noise(self, n_samples, n_nodes, node_mask):
        """
        Samples mean-centered normal noise for z_x, and standard normal noise for z_h.
        """
        z_x = utils.sample_center_gravity_zero_gaussian_with_mask(
            size=(n_samples, n_nodes, self.n_dims), device=node_mask.device,
            node_mask=node_mask)
        z_h = utils.sample_gaussian_with_mask(
            size=(n_samples, n_nodes, self.latent_node_nf), device=node_mask.device,
            node_mask=node_mask)
        z = torch.cat([z_x, z_h], dim=2)
        return z
    
    def encode(self, x, h, node_mask=None, edge_mask=None, context=None):
        """Computes q(z|x)."""

        # Concatenate x, h[integer] and h[categorical].
        xh = torch.cat([x, h['categorical'], h['integer']], dim=2)

        diffusion_utils.assert_mean_zero_with_mask(xh[:, :, :self.n_dims], node_mask)

        # Encoder output.
        z_x_mu, z_x_sigma, z_h_mu, z_h_sigma = self.encoder._forward(xh, node_mask, edge_mask, context)

        bs, _, _ = z_x_mu.size()
        sigma_0_x = torch.ones(bs, 1, 1).to(z_x_mu) * 0.0032
        sigma_0_h = torch.ones(bs, 1, self.latent_node_nf).to(z_h_mu) * 0.0032

        return z_x_mu, sigma_0_x, z_h_mu, sigma_0_h
    
    def decode(self, z_xh, node_mask=None, edge_mask=None, context=None):
        """Computes p(x|z)."""

        # Decoder output (reconstruction).
        x_recon, h_recon = self.decoder._forward(z_xh, node_mask, edge_mask, context)
        diffusion_utils.assert_mean_zero_with_mask(x_recon, node_mask)

        xh = torch.cat([x_recon, h_recon], dim=2)

        x = xh[:, :, :self.n_dims]
        diffusion_utils.assert_correctly_masked(x, node_mask)

        h_int = xh[:, :, -1:] if self.include_charges else torch.zeros(0).to(xh)
        h_cat = xh[:, :, self.n_dims:-1]  # TODO: have issue when include_charges is False
        h_cat = F.one_hot(torch.argmax(h_cat, dim=2), self.num_classes) * node_mask
        h_int = torch.round(h_int).long() * node_mask
        h = {'integer': h_int, 'categorical': h_cat}

        return x, h

    @torch.no_grad()
    def reconstruct(self, x, h, node_mask=None, edge_mask=None, context=None):
        pass

    def log_info(self):
        """
        Some info logging of the model.
        """
        info = None
        print(info)

        return info


def disabled_train(self, mode=True):
    """Overwrite model.train with this function to make sure train/eval mode
    does not change anymore."""
    return self


class EnLatentDiffusion(EnVariationalDiffusion):
    """
    The E(n) Latent Diffusion Module.
    """
    def __init__(self, **kwargs):
        vae = kwargs.pop('vae')
        trainable_ae = kwargs.pop('trainable_ae', False)
        super().__init__(**kwargs)

        # Create self.vae as the first stage model.
        self.trainable_ae = trainable_ae
        self.instantiate_first_stage(vae)
    
    def unnormalize_z(self, z, node_mask):
        # Overwrite the unnormalize_z function to do nothing (for sample_chain). 

        # Parse from z
        x, h_cat = z[:, :, 0:self.n_dims], z[:, :, self.n_dims:self.n_dims+self.num_classes]
        h_int = z[:, :, self.n_dims+self.num_classes:self.n_dims+self.num_classes+1]
        assert h_int.size(2) == self.include_charges

        # Unnormalize
        # x, h_cat, h_int = self.unnormalize(x, h_cat, h_int, node_mask)
        output = torch.cat([x, h_cat, h_int], dim=2)
        return output
    
    def log_constants_p_h_given_z0(self, h, node_mask):
        """Computes p(h|z0)."""
        batch_size = h.size(0)

        n_nodes = node_mask.squeeze(2).sum(1)  # N has shape [B]
        assert n_nodes.size() == (batch_size,)
        degrees_of_freedom_h = n_nodes * self.n_dims

        zeros = torch.zeros((h.size(0), 1), device=h.device)
        gamma_0 = self.gamma(zeros)

        # Recall that sigma_x = sqrt(sigma_0^2 / alpha_0^2) = SNR(-0.5 gamma_0).
        log_sigma_x = 0.5 * gamma_0.view(batch_size)

        return degrees_of_freedom_h * (- log_sigma_x - 0.5 * np.log(2 * np.pi))

    def sample_p_xh_given_z0(self, z0, node_mask, edge_mask, context, fix_noise=False):
        """Samples x ~ p(x|z0)."""
        zeros = torch.zeros(size=(z0.size(0), 1), device=z0.device)
        gamma_0 = self.gamma(zeros)
        # Computes sqrt(sigma_0^2 / alpha_0^2)
        sigma_x = self.SNR(-0.5 * gamma_0).unsqueeze(1)
        net_out = self.phi(z0, zeros, node_mask, edge_mask, context)

        # Compute mu for p(zs | zt).
        mu_x = self.compute_x_pred(net_out, z0, gamma_0)
        xh = self.sample_normal(mu=mu_x, sigma=sigma_x, node_mask=node_mask, fix_noise=fix_noise)

        x = xh[:, :, :self.n_dims]

        # h_int = z0[:, :, -1:] if self.include_charges else torch.zeros(0).to(z0.device)
        # x, h_cat, h_int = self.unnormalize(x, z0[:, :, self.n_dims:-1], h_int, node_mask)

        # h_cat = F.one_hot(torch.argmax(h_cat, dim=2), self.num_classes) * node_mask
        # h_int = torch.round(h_int).long() * node_mask

        # Make the data structure compatible with the EnVariationalDiffusion sample() and sample_chain().
        h = {'integer': xh[:, :, self.n_dims:], 'categorical': torch.zeros(0).to(xh)}
        
        return x, h
    
    def log_pxh_given_z0_without_constants(
            self, x, h, z_t, gamma_0, eps, net_out, node_mask, epsilon=1e-10):

        # Computes the error for the distribution N(latent | 1 / alpha_0 z_0 + sigma_0/alpha_0 eps_0, sigma_0 / alpha_0),
        # the weighting in the epsilon parametrization is exactly '1'.
        log_pxh_given_z_without_constants = -0.5 * self.compute_error(net_out, gamma_0, eps)

        # Combine log probabilities for x and h.
        log_p_xh_given_z = log_pxh_given_z_without_constants

        return log_p_xh_given_z
    
    def forward(self, x, h, node_mask=None, edge_mask=None, context=None):
        """
        Computes the loss (type l2 or NLL) if training. And if eval then always computes NLL.
        """

        # Encode data to latent space.
        z_x_mu, z_x_sigma, z_h_mu, z_h_sigma = self.vae.encode(x, h, node_mask, edge_mask, context)
        # Compute fixed sigma values.
        t_zeros = torch.zeros(size=(x.size(0), 1), device=x.device)
        gamma_0 = self.inflate_batch_array(self.gamma(t_zeros), x)
        sigma_0 = self.sigma(gamma_0, x)

        # Infer latent z.
        z_xh_mean = torch.cat([z_x_mu, z_h_mu], dim=2)
        diffusion_utils.assert_correctly_masked(z_xh_mean, node_mask)
        z_xh_sigma = sigma_0
        # z_xh_sigma = torch.cat([z_x_sigma.expand(-1, -1, 3), z_h_sigma], dim=2)
        z_xh = self.vae.sample_normal(z_xh_mean, z_xh_sigma, node_mask)
        # z_xh = z_xh_mean
        z_xh = z_xh.detach()  # Always keep the encoder fixed.
        diffusion_utils.assert_correctly_masked(z_xh, node_mask)

        # Compute reconstruction loss.
        if self.trainable_ae:
            xh = torch.cat([x, h['categorical'], h['integer']], dim=2)
            # Decoder output (reconstruction).
            x_recon, h_recon = self.vae.decoder._forward(z_xh, node_mask, edge_mask, context)
            xh_rec = torch.cat([x_recon, h_recon], dim=2)
            loss_recon = self.vae.compute_reconstruction_error(xh_rec, xh)
        else:
            loss_recon = 0

        z_x = z_xh[:, :, :self.n_dims]
        z_h = z_xh[:, :, self.n_dims:]
        diffusion_utils.assert_mean_zero_with_mask(z_x, node_mask)
        # Make the data structure compatible with the EnVariationalDiffusion compute_loss().
        z_h = {'categorical': torch.zeros(0).to(z_h), 'integer': z_h}

        if self.training:
            # Only 1 forward pass when t0_always is False.
            loss_ld, loss_dict = self.compute_loss(z_x, z_h, node_mask, edge_mask, context, t0_always=False)
        else:
            # Less variance in the estimator, costs two forward passes.
            loss_ld, loss_dict = self.compute_loss(z_x, z_h, node_mask, edge_mask, context, t0_always=True)
        
        # The _constants_ depending on sigma_0 from the
        # cross entropy term E_q(z0 | x) [log p(x | z0)].
        neg_log_constants = -self.log_constants_p_h_given_z0(
            torch.cat([h['categorical'], h['integer']], dim=2), node_mask)
        # Reset constants during training with l2 loss.
        if self.training and self.loss_type == 'l2':
            neg_log_constants = torch.zeros_like(neg_log_constants)

        neg_log_pxh = loss_ld + loss_recon + neg_log_constants

        return neg_log_pxh
    
    @torch.no_grad()
    def sample(self, n_samples, n_nodes, node_mask, edge_mask, context, fix_noise=False):
        """
        Draw samples from the generative model.
        """
        z_x, z_h = super().sample(n_samples, n_nodes, node_mask, edge_mask, context, fix_noise)

        z_xh = torch.cat([z_x, z_h['categorical'], z_h['integer']], dim=2)
        diffusion_utils.assert_correctly_masked(z_xh, node_mask)
        x, h = self.vae.decode(z_xh, node_mask, edge_mask, context)

        return x, h
    
    @torch.no_grad()
    def sample_chain(self, n_samples, n_nodes, node_mask, edge_mask, context, keep_frames=None):
        """
        Draw samples from the generative model, keep the intermediate states for visualization purposes.
        """
        chain_flat = super().sample_chain(n_samples, n_nodes, node_mask, edge_mask, context, keep_frames)

        # xh = torch.cat([x, h['categorical'], h['integer']], dim=2)
        # chain[0] = xh  # Overwrite last frame with the resulting x and h.

        # chain_flat = chain.view(n_samples * keep_frames, *z.size()[1:])

        chain = chain_flat.view(keep_frames, n_samples, *chain_flat.size()[1:])
        chain_decoded = torch.zeros(
            size=(*chain.size()[:-1], self.vae.in_node_nf + self.vae.n_dims), device=chain.device)

        for i in range(keep_frames):
            z_xh = chain[i]
            diffusion_utils.assert_mean_zero_with_mask(z_xh[:, :, :self.n_dims], node_mask)

            x, h = self.vae.decode(z_xh, node_mask, edge_mask, context)
            xh = torch.cat([x, h['categorical'], h['integer']], dim=2)
            chain_decoded[i] = xh
        
        chain_decoded_flat = chain_decoded.view(n_samples * keep_frames, *chain_decoded.size()[2:])

        return chain_decoded_flat

    def instantiate_first_stage(self, vae: EnHierarchicalVAE):
        if not self.trainable_ae:
            self.vae = vae.eval()
            self.vae.train = disabled_train
            for param in self.vae.parameters():
                param.requires_grad = False
        else:
            self.vae = vae.train()
            for param in self.vae.parameters():
                param.requires_grad = True<|MERGE_RESOLUTION|>--- conflicted
+++ resolved
@@ -3,10 +3,6 @@
 import torch
 from GeoLDM.egnn import models
 from torch.nn import functional as F
-<<<<<<< HEAD
-from GeoLDM.equivariant_diffusion import utils
-=======
->>>>>>> d521357d
 from GeoLDM.equivariant_diffusion import utils as diffusion_utils
 
 
